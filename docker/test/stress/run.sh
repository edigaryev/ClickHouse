--- conflicted
+++ resolved
@@ -388,13 +388,10 @@
     rm -f /etc/clickhouse-server/config.d/storage_conf.xml ||:
     rm -f /etc/clickhouse-server/config.d/azure_storage_conf.xml ||:
 
-<<<<<<< HEAD
     # Turn on after 22.12
     rm -f /etc/clickhouse-server/config.d/compressed_marks_and_index.xml ||:
-=======
     # it uses recently introduced settings which previous versions may not have
     rm -f /etc/clickhouse-server/users.d/insert_keeper_retries.xml ||:
->>>>>>> b78b602e
 
     start
 
