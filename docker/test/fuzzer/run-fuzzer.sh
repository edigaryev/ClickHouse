--- conflicted
+++ resolved
@@ -225,10 +225,6 @@
 
 EOF
     ;&
-<<<<<<< HEAD
 esac
-=======
-esac
-
-exit $task_exit_code
->>>>>>> 73d433a7
+
+exit $task_exit_code