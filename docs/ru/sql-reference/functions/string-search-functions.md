--- conflicted
+++ resolved
@@ -23,22 +23,14 @@
 
 Алиас: `locate(haystack, needle[, start_pos])`.
 
-<<<<<<< HEAD
 !!! note "Примечание"
    Синтаксис position(needle IN haystack) обеспечивает совместимость с SQL и работает также как position(haystack, needle).
 
-**Параметры**
-
--   `haystack` — строка, по которой выполняется поиск. [Строка](../syntax.md#syntax-string-literal).
--   `needle` — подстрока, которую необходимо найти. [Строка](../syntax.md#syntax-string-literal).
--   `start_pos` – опциональный параметр, позиция символа в строке, с которой начинается поиск. [UInt](../../sql-reference/data-types/int-uint.md).
-=======
 **Аргументы**
 
 -   `haystack` — строка, по которой выполняется поиск. [Строка](../syntax.md#syntax-string-literal).
 -   `needle` — подстрока, которую необходимо найти. [Строка](../syntax.md#syntax-string-literal).
 -   `start_pos` — опциональный параметр, позиция символа в строке, с которого начинается поиск. [UInt](../../sql-reference/data-types/int-uint.md).
->>>>>>> ac5fdda9
 
 **Возвращаемые значения**
 
