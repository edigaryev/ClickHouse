--- conflicted
+++ resolved
@@ -33,17 +33,16 @@
         res->children.push_back(res->comment);
     }
 
-<<<<<<< HEAD
+    if (ttl)
+    {
+        res->ttl = ttl->clone();
+        res->children.push_back(res->ttl);
+    }
+
     if (expr_list)
     {
         res->expr_list = expr_list->clone();
         res->children.push_back(res->expr_list);
-=======
-    if (ttl)
-    {
-        res->ttl = ttl->clone();
-        res->children.push_back(res->ttl);
->>>>>>> 8ef7f358
     }
 
     return res;
@@ -83,17 +82,16 @@
         codec->formatImpl(settings, state, frame);
     }
 
-<<<<<<< HEAD
+    if (ttl)
+    {
+        settings.ostr << ' ' << (settings.hilite ? hilite_keyword : "") << "TTL" << (settings.hilite ? hilite_none : "") << ' ';
+        ttl->formatImpl(settings, state, frame);
+    }
+
     if (expr_list)
     {
         settings.ostr << ' ';
         expr_list->formatImpl(settings, state, frame);
-=======
-    if (ttl)
-    {
-        settings.ostr << ' ' << (settings.hilite ? hilite_keyword : "") << "TTL" << (settings.hilite ? hilite_none : "") << ' ';
-        ttl->formatImpl(settings, state, frame);
->>>>>>> 8ef7f358
     }
 }
 
