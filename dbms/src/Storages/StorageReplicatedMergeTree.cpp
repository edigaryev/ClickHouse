--- conflicted
+++ resolved
@@ -1034,21 +1034,7 @@
 }
 
 
-<<<<<<< HEAD
-bool StorageReplicatedMergeTree::executeLogEntry(const LogEntry & entry)
-=======
-void StorageReplicatedMergeTree::pullLogsToQueue(BackgroundSchedulePool::TaskHandle next_update_task_handle)
-{
-    if (queue.pullLogsToQueue(getZooKeeper(), next_update_task_handle))
-    {
-        if (queue_task_handle)
-            queue_task_handle->wake();
-    }
-}
-
-
 bool StorageReplicatedMergeTree::executeLogEntry(LogEntry & entry)
->>>>>>> 3d518e48
 {
     if (entry.type == LogEntry::DROP_RANGE)
     {
@@ -1125,16 +1111,12 @@
 }
 
 
-<<<<<<< HEAD
 void StorageReplicatedMergeTree::writePartLog(
     PartLogElement::Type type, const ExecutionStatus & execution_status, UInt64 elapsed_ns,
     const String & new_part_name,
     const MergeTreeData::DataPartPtr & result_part,
     const MergeTreeData::DataPartsVector & source_parts,
     const MergeListEntry * merge_entry) const
-=======
-void StorageReplicatedMergeTree::tryExecuteMerge(const LogEntry & entry, bool & do_fetch)
->>>>>>> 3d518e48
 {
     try
     {
@@ -1186,7 +1168,7 @@
 }
 
 
-bool StorageReplicatedMergeTree::tryExecuteMerge(const StorageReplicatedMergeTree::LogEntry & entry)
+bool StorageReplicatedMergeTree::tryExecuteMerge(const LogEntry & entry)
 {
     // Log source part names just in case
     {
@@ -2186,188 +2168,7 @@
 }
 
 
-<<<<<<< HEAD
 void StorageReplicatedMergeTree::mergeSelectingTask()
-=======
-namespace
-{
-    bool canMergePartsAccordingToZooKeeperInfo(
-        const MergeTreeData::DataPartPtr & left,
-        const MergeTreeData::DataPartPtr & right,
-        zkutil::ZooKeeperPtr && zookeeper, const String & zookeeper_path, const MergeTreeData & data, String * out_reason = nullptr)
-    {
-        const String & partition_id = left->info.partition_id;
-
-        /// You can not merge parts, among which is a part for which the quorum is unsatisfied.
-        /// Note: theoretically, this could be resolved. But this will make logic more complex.
-        String quorum_node_value;
-        if (zookeeper->tryGet(zookeeper_path + "/quorum/status", quorum_node_value))
-        {
-            ReplicatedMergeTreeQuorumEntry quorum_entry;
-            quorum_entry.fromString(quorum_node_value);
-
-            auto part_info = MergeTreePartInfo::fromPartName(quorum_entry.part_name, data.format_version);
-
-            if (part_info.min_block != part_info.max_block)
-                throw Exception("Logical error: part written with quorum covers more than one block numbers", ErrorCodes::LOGICAL_ERROR);
-
-            if (left->info.max_block <= part_info.min_block && right->info.min_block >= part_info.max_block)
-            {
-                if (out_reason)
-                    *out_reason = "Quorum status condition is unsatisfied";
-                return false;
-            }
-        }
-
-        /// Won't merge last_part even if quorum is satisfied, because we gonna check if replica has this part
-        /// on SELECT execution.
-        String quorum_last_part;
-        if (zookeeper->tryGet(zookeeper_path + "/quorum/last_part", quorum_last_part) && quorum_last_part.empty() == false)
-        {
-            auto part_info = MergeTreePartInfo::fromPartName(quorum_last_part, data.format_version);
-
-            if (part_info.min_block != part_info.max_block)
-                throw Exception("Logical error: part written with quorum covers more than one block numbers", ErrorCodes::LOGICAL_ERROR);
-
-            if (left->info.max_block <= part_info.min_block && right->info.min_block >= part_info.max_block)
-            {
-                if (out_reason)
-                    *out_reason = "Quorum 'last part' condition is unsatisfied";
-                return false;
-            }
-        }
-
-        /// You can merge the parts, if all the numbers between them are abandoned - do not correspond to any blocks.
-        for (Int64 number = left->info.max_block + 1; number <= right->info.min_block - 1; ++number)
-        {
-            String path1 = zookeeper_path +              "/block_numbers/" + partition_id + "/block-" + padIndex(number);
-            String path2 = zookeeper_path + "/nonincrement_block_numbers/" + partition_id + "/block-" + padIndex(number);
-
-            if (AbandonableLockInZooKeeper::check(path1, *zookeeper) != AbandonableLockInZooKeeper::ABANDONED &&
-                AbandonableLockInZooKeeper::check(path2, *zookeeper) != AbandonableLockInZooKeeper::ABANDONED)
-            {
-                if (out_reason)
-                    *out_reason = "Block " + toString(number) + " in gap between merging parts " + left->name + " and "
-                                  + right->name + " is not abandoned";
-                return false;
-            }
-        }
-
-        return true;
-    }
-}
-
-    /// If any of the parts is already going to be merged into a larger one, do not agree to merge it.
-    bool partsWillNotBeMergedOrDisabled(const MergeTreeData::DataPartPtr & left, const MergeTreeData::DataPartPtr & right,
-                                        ReplicatedMergeTreeQueue & queue, String * out_reason = nullptr)
-    {
-        String covering_part;
-        auto set_reason = [&] (const String & part_name)
-        {
-            if (out_reason)
-            {
-                *out_reason = "Part " + part_name + " cannot be merged yet";
-                if (!covering_part.empty())
-                    *out_reason += ", a merge " + covering_part + " covering it has already assigned";
-                else
-                    *out_reason += ", it is temporarily disabled";
-            }
-            return false;
-        };
-
-        if (queue.partWillBeMergedOrMergesDisabled(left->name, &covering_part))
-            return set_reason(left->name);
-
-        if (left.get() != right.get() && queue.partWillBeMergedOrMergesDisabled(right->name, &covering_part))
-            return set_reason(right->name);
-
-        return true;
-    }
-
-
-    /** It can take a long time to determine whether it is possible to merge two adjacent parts.
-    * Two adjacent parts can be merged if all block numbers between their numbers are not used (abandoned).
-    * This means that another part can not be inserted between these parts.
-    *
-    * But if the numbers of adjacent blocks differ much (usually if there are many "abandoned" blocks between them),
-    *  then too many read requests are made to ZooKeeper to find out if it's possible to merge them.
-    *
-    * Let's use a statement that if a couple of parts were possible to merge, and their merge is not yet planned,
-    *  then now they can be merged, and we will remember this state,
-    *  not to send multiple identical requests to ZooKeeper.
-    */
-
-    /** Cache for function, that returns bool.
-    * If function returned true, cache it forever.
-    * If function returned false, cache it for exponentially growing time.
-    * Not thread safe.
-    */
-    template <typename Key>
-    struct CachedMergingPredicate
-    {
-        using clock = std::chrono::steady_clock;
-
-        struct Expiration
-        {
-            static constexpr clock::duration min_delay = std::chrono::seconds(1);
-            static constexpr clock::duration max_delay = std::chrono::seconds(600);
-            static constexpr double exponent_base = 2;
-
-            clock::time_point expire_time;
-            clock::duration delay = clock::duration::zero();
-
-            void next(clock::time_point now)
-            {
-                if (delay == clock::duration::zero())
-                    delay = min_delay;
-                else
-                {
-                    delay *= exponent_base;
-                    if (delay > max_delay)
-                        delay = max_delay;
-                }
-
-                expire_time = now + delay;
-            }
-
-            bool expired(clock::time_point now) const
-            {
-                return now > expire_time;
-            }
-        };
-
-        std::set<Key> true_keys;
-        std::map<Key, Expiration> false_keys;
-
-        template <typename Function, typename ArgsToKey, typename... Args>
-        bool get(clock::time_point now, Function && function, ArgsToKey && args_to_key, Args &&... args)
-        {
-            Key key{args_to_key(std::forward<Args>(args)...)};
-
-            if (true_keys.count(key))
-                return true;
-
-            auto it = false_keys.find(key);
-            if (false_keys.end() != it && !it->second.expired(now))
-                return false;
-
-            bool value = function(std::forward<Args>(args)...);
-
-            if (value)
-                true_keys.insert(key);
-            else
-                false_keys[key].next(now);
-
-            return value;
-        }
-    };
-
-    template <typename Key> constexpr CachedMergingPredicate<Key>::clock::duration CachedMergingPredicate<Key>::Expiration::min_delay;
-    template <typename Key> constexpr CachedMergingPredicate<Key>::clock::duration CachedMergingPredicate<Key>::Expiration::max_delay;
-    template <typename Key> constexpr double CachedMergingPredicate<Key>::Expiration::exponent_base;
-
-void StorageReplicatedMergeTree::mergeSelectingThread()
->>>>>>> 3d518e48
 {
     if (!is_leader)
         return;
@@ -3325,14 +3126,6 @@
     {
         auto zookeeper = getZooKeeper();
         auto block_number_lock = allocateBlockNumber(partition_id, zookeeper);
-<<<<<<< HEAD
-=======
-        right = block_number_lock->getNumber();
-
-        /// Create a nonincrement_block_numbers node in order not to block merges
-        AbandonableLockInZooKeeper::createAbandonedIfNotExists(
-                zookeeper_path + "/nonincrement_block_numbers/" + partition_id + "/block-" + padIndex(right), *zookeeper);
->>>>>>> 3d518e48
         block_number_lock->unlock();
         right = block_number_lock->getNumber();
         mutation_version = queue.getCurrentMutationVersion(partition_id, right);
