--- conflicted
+++ resolved
@@ -17,13 +17,9 @@
 namespace DB
 {
 
-<<<<<<< HEAD
 class IFunction;
 using FunctionBasePtr = std::shared_ptr<IFunctionBase>;
 
-
-=======
->>>>>>> 03adf79f
 /** Range with open or closed ends; possibly unbounded.
   */
 struct Range
