--- conflicted
+++ resolved
@@ -1,23 +1,14 @@
 #include <DataTypes/DataTypeString.h>
 #include <DataTypes/DataTypesNumber.h>
-<<<<<<< HEAD
 #include <DataTypes/DataTypeArray.h>
-#include <DataTypes/DataTypeTuple.h>
-#include <DataStreams/OneBlockInputStream.h>
 #include <Interpreters/ProcessList.h>
 #include <Storages/System/StorageSystemProcesses.h>
 #include <Interpreters/Context.h>
 #include <Interpreters/Settings.h>
 #include <Interpreters/ProfileEventsExt.h>
-#include <Storages/System/VirtualColumnsProcessor.h>
 #include <Common/typeid_cast.h>
 #include <Columns/ColumnsNumber.h>
 #include <Columns/ColumnArray.h>
-=======
-#include <Interpreters/Context.h>
-#include <Interpreters/ProcessList.h>
-#include <Storages/System/StorageSystemProcesses.h>
->>>>>>> c376b2d4
 
 
 namespace DB
@@ -25,52 +16,6 @@
 
 NamesAndTypesList StorageSystemProcesses::getNamesAndTypes()
 {
-<<<<<<< HEAD
-    setColumns(ColumnsDescription({
-        { "is_initial_query",     std::make_shared<DataTypeUInt8>() },
-
-        { "user",                 std::make_shared<DataTypeString>() },
-        { "query_id",             std::make_shared<DataTypeString>() },
-        { "address",              std::make_shared<DataTypeString>() },
-        { "port",                 std::make_shared<DataTypeUInt16>() },
-
-        { "initial_user",         std::make_shared<DataTypeString>() },
-        { "initial_query_id",     std::make_shared<DataTypeString>() },
-        { "initial_address",      std::make_shared<DataTypeString>() },
-        { "initial_port",         std::make_shared<DataTypeUInt16>() },
-
-        { "interface",            std::make_shared<DataTypeUInt8>() },
-
-        { "os_user",              std::make_shared<DataTypeString>() },
-        { "client_hostname",      std::make_shared<DataTypeString>() },
-        { "client_name",          std::make_shared<DataTypeString>() },
-        { "client_version_major", std::make_shared<DataTypeUInt64>() },
-        { "client_version_minor", std::make_shared<DataTypeUInt64>() },
-        { "client_revision",      std::make_shared<DataTypeUInt64>() },
-
-        { "http_method",          std::make_shared<DataTypeUInt8>() },
-        { "http_user_agent",      std::make_shared<DataTypeString>() },
-
-        { "quota_key",            std::make_shared<DataTypeString>() },
-
-        { "elapsed",              std::make_shared<DataTypeFloat64>() },
-        { "is_cancelled",         std::make_shared<DataTypeUInt8>() },
-        { "read_rows",            std::make_shared<DataTypeUInt64>() },
-        { "read_bytes",           std::make_shared<DataTypeUInt64>() },
-        { "total_rows_approx",    std::make_shared<DataTypeUInt64>() },
-        { "written_rows",         std::make_shared<DataTypeUInt64>() },
-        { "written_bytes",        std::make_shared<DataTypeUInt64>() },
-        { "memory_usage",         std::make_shared<DataTypeInt64>() },
-        { "peak_memory_usage",    std::make_shared<DataTypeInt64>() },
-        { "query",                std::make_shared<DataTypeString>() },
-
-        { "thread_numbers",       std::make_shared<DataTypeArray>(std::make_shared<DataTypeUInt32>()) },
-        { "ProfileEvents.Names",  std::make_shared<DataTypeArray>(std::make_shared<DataTypeString>()) },
-        { "ProfileEvents.Values", std::make_shared<DataTypeArray>(std::make_shared<DataTypeUInt64>()) },
-        { "Settings.Names",       std::make_shared<DataTypeArray>(std::make_shared<DataTypeString>()) },
-        { "Settings.Values",      std::make_shared<DataTypeArray>(std::make_shared<DataTypeString>()) }
-    }));
-=======
     return {
         {"is_initial_query", std::make_shared<DataTypeUInt8>()},
 
@@ -109,26 +54,20 @@
         {"memory_usage", std::make_shared<DataTypeInt64>()},
         {"peak_memory_usage", std::make_shared<DataTypeInt64>()},
         {"query", std::make_shared<DataTypeString>()},
+
+        { "thread_numbers", std::make_shared<DataTypeArray>(std::make_shared<DataTypeUInt32>()) },
+        { "ProfileEvents.Names", std::make_shared<DataTypeArray>(std::make_shared<DataTypeString>()) },
+        { "ProfileEvents.Values", std::make_shared<DataTypeArray>(std::make_shared<DataTypeUInt64>()) },
+        { "Settings.Names", std::make_shared<DataTypeArray>(std::make_shared<DataTypeString>()) },
+        { "Settings.Values", std::make_shared<DataTypeArray>(std::make_shared<DataTypeString>()) },
     };
->>>>>>> c376b2d4
 }
 
 
 void StorageSystemProcesses::fillData(MutableColumns & res_columns, const Context & context, const SelectQueryInfo &) const
 {
-<<<<<<< HEAD
-    processed_stage = QueryProcessingStage::FetchColumns;
-    check(column_names);
-
-    Block res_block = getSampleBlock().cloneEmpty();
-    MutableColumns res_columns = res_block.cloneEmptyColumns();
-
     ProcessList::Info info = context.getProcessList().getInfo(true, true, true);
 
-=======
-    ProcessList::Info info = context.getProcessList().getInfo();
-
->>>>>>> c376b2d4
     for (const auto & process : info)
     {
         size_t i = 0;
@@ -197,11 +136,6 @@
             }
         }
     }
-<<<<<<< HEAD
-
-    return BlockInputStreams(1, std::make_shared<OneBlockInputStream>(res_block.cloneWithColumns(std::move(res_columns))));
-=======
->>>>>>> c376b2d4
 }
 
 }