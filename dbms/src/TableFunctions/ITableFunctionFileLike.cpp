#include <TableFunctions/ITableFunction.h>
#include <TableFunctions/ITableFunctionFileLike.h>
#include <TableFunctions/parseColumnsListForTableFunction.h>

#include <Parsers/ASTFunction.h>
#include <Parsers/ASTLiteral.h>

#include <Common/Exception.h>
#include <Common/typeid_cast.h>

#include <Storages/StorageFile.h>

#include <Interpreters/Context.h>
#include <Interpreters/evaluateConstantExpression.h>


namespace DB
{

namespace ErrorCodes
{
    extern const int NUMBER_OF_ARGUMENTS_DOESNT_MATCH;
}

StoragePtr ITableFunctionFileLike::executeImpl(const ASTPtr & ast_function, const Context & context, const std::string & table_name) const
{
    /// Parse args
    ASTs & args_func = ast_function->children;

    if (args_func.size() != 1)
        throw Exception("Table function '" + getName() + "' must have arguments.", ErrorCodes::LOGICAL_ERROR);

    ASTs & args = args_func.at(0)->children;

    if (args.size() < 2)
        throw Exception("Table function '" + getName() + "' requires at least 2 arguments", ErrorCodes::NUMBER_OF_ARGUMENTS_DOESNT_MATCH);

    std::string filename = args[0]->as<ASTLiteral &>().value.safeGet<String>();
    std::string format = args[1]->as<ASTLiteral &>().value.safeGet<String>();

    if (args.size() == 2 && getName() == "file")
    {
        if (format != "Distributed")
            throw Exception("Table function '" + getName() + "' allows 2 arguments only for Distributed format.", ErrorCodes::NUMBER_OF_ARGUMENTS_DOESNT_MATCH);
    }
    else if (args.size() != 3 && args.size() != 4)
        throw Exception("Table function '" + getName() + "' requires 3 or 4 arguments: filename, format, structure and compression method (default auto).",
            ErrorCodes::NUMBER_OF_ARGUMENTS_DOESNT_MATCH);

    for (size_t i = 0; i < args.size(); ++i)
        args[i] = evaluateConstantExpressionOrIdentifierAsLiteral(args[i], context);

<<<<<<< HEAD
    ColumnsDescription columns;
    std::string compression_method;
=======
    std::string filename = args[0]->as<ASTLiteral &>().value.safeGet<String>();
    std::string format = args[1]->as<ASTLiteral &>().value.safeGet<String>();
    std::string structure = args[2]->as<ASTLiteral &>().value.safeGet<String>();
    std::string compression_method = "auto";
>>>>>>> 8140b2f7

    if (args.size() > 2)
    {
        auto structure = args[2]->as<ASTLiteral &>().value.safeGet<String>();
        columns = parseColumnsListFromString(structure, context);
    }

    if (args.size() == 4)
        compression_method = args[3]->as<ASTLiteral &>().value.safeGet<String>();

    /// Create table
    StoragePtr storage = getStorage(filename, format, columns, const_cast<Context &>(context), table_name, compression_method);

    storage->startup();

    return storage;
}

}<|MERGE_RESOLUTION|>--- conflicted
+++ resolved
@@ -50,15 +50,8 @@
     for (size_t i = 0; i < args.size(); ++i)
         args[i] = evaluateConstantExpressionOrIdentifierAsLiteral(args[i], context);
 
-<<<<<<< HEAD
     ColumnsDescription columns;
-    std::string compression_method;
-=======
-    std::string filename = args[0]->as<ASTLiteral &>().value.safeGet<String>();
-    std::string format = args[1]->as<ASTLiteral &>().value.safeGet<String>();
-    std::string structure = args[2]->as<ASTLiteral &>().value.safeGet<String>();
     std::string compression_method = "auto";
->>>>>>> 8140b2f7
 
     if (args.size() > 2)
     {
