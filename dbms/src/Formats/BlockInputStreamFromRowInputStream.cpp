#include <Common/Exception.h>
#include <IO/WriteHelpers.h>
#include <Formats/BlockInputStreamFromRowInputStream.h>
#include <common/logger_useful.h>


namespace DB
{

namespace ErrorCodes
{
    extern const int CANNOT_PARSE_INPUT_ASSERTION_FAILED;
    extern const int CANNOT_PARSE_QUOTED_STRING;
    extern const int CANNOT_PARSE_DATE;
    extern const int CANNOT_PARSE_DATETIME;
    extern const int CANNOT_READ_ARRAY_FROM_TEXT;
    extern const int CANNOT_PARSE_NUMBER;
    extern const int CANNOT_PARSE_UUID;
    extern const int TOO_LARGE_STRING_SIZE;
    extern const int CANNOT_READ_ALL_DATA;
    extern const int INCORRECT_DATA;
    extern const int INCORRECT_NUMBER_OF_COLUMNS;
}


BlockInputStreamFromRowInputStream::BlockInputStreamFromRowInputStream(
    const RowInputStreamPtr & row_input_,
    const Block & sample_,
    size_t max_block_size_,
    const FormatSettings & settings)
    : row_input(row_input_), sample(sample_), max_block_size(max_block_size_),
    allow_errors_num(settings.input_allow_errors_num), allow_errors_ratio(settings.input_allow_errors_ratio)
{
}


static bool isParseError(int code)
{
    return code == ErrorCodes::CANNOT_PARSE_INPUT_ASSERTION_FAILED
        || code == ErrorCodes::CANNOT_PARSE_QUOTED_STRING
        || code == ErrorCodes::CANNOT_PARSE_DATE
        || code == ErrorCodes::CANNOT_PARSE_DATETIME
        || code == ErrorCodes::CANNOT_READ_ARRAY_FROM_TEXT
        || code == ErrorCodes::CANNOT_PARSE_NUMBER
        || code == ErrorCodes::CANNOT_PARSE_UUID
        || code == ErrorCodes::TOO_LARGE_STRING_SIZE
        || code == ErrorCodes::CANNOT_READ_ALL_DATA
        || code == ErrorCodes::INCORRECT_DATA;
}


Block BlockInputStreamFromRowInputStream::readImpl()
{
    size_t num_columns = sample.columns();
    MutableColumns columns = sample.cloneEmptyColumns();
    BlockDelayedDefaults delayed_defaults;

    try
    {
        for (size_t rows = 0; rows < max_block_size; ++rows)
        {
            try
            {
                ++total_rows;
                RowReadExtention info;
                if (!row_input->extendedRead(columns, info))
                    break;

                for (size_t column_idx = 0; column_idx < info.read_columns.size(); ++column_idx)
<<<<<<< HEAD
                {
                    if (!info.read_columns[column_idx]) {
                        size_t column_size = columns[column_idx]->size();
                        if (column_size == 0)
                            throw Exception("Unexpected empty column", ErrorCodes::INCORRECT_NUMBER_OF_COLUMNS);
                        delayed_defaults.setBit(column_idx, column_size - 1);
                    }
                }
=======
                    if (!info.read_columns[column_idx])
                        delayed_defaults.setBit(column_idx, rows);
>>>>>>> 3d133a6a
            }
            catch (Exception & e)
            {
                /// Logic for possible skipping of errors.

                if (!isParseError(e.code()))
                    throw;

                if (allow_errors_num == 0 && allow_errors_ratio == 0)
                    throw;

                ++num_errors;
                Float64 current_error_ratio = static_cast<Float64>(num_errors) / total_rows;

                if (num_errors > allow_errors_num
                    && current_error_ratio > allow_errors_ratio)
                {
                    e.addMessage("(Already have " + toString(num_errors) + " errors"
                        " out of " + toString(total_rows) + " rows"
                        ", which is " + toString(current_error_ratio) + " of all rows)");
                    throw;
                }

                if (!row_input->allowSyncAfterError())
                {
                    e.addMessage("(Input format doesn't allow to skip errors)");
                    throw;
                }

                row_input->syncAfterError();

                /// Truncate all columns in block to minimal size (remove values, that was appended to only part of columns).

                size_t min_size = std::numeric_limits<size_t>::max();
                for (size_t column_idx = 0; column_idx < num_columns; ++column_idx)
                    min_size = std::min(min_size, columns[column_idx]->size());

                for (size_t column_idx = 0; column_idx < num_columns; ++column_idx)
                {
                    auto & column = columns[column_idx];
                    if (column->size() > min_size)
                        column->popBack(column->size() - min_size);
                }
            }
        }
    }
    catch (Exception & e)
    {
        if (!isParseError(e.code()))
            throw;

        String verbose_diagnostic;
        try
        {
            verbose_diagnostic = row_input->getDiagnosticInfo();
        }
        catch (...)
        {
            /// Error while trying to obtain verbose diagnostic. Ok to ignore.
        }

        e.addMessage("(at row " + toString(total_rows) + ")\n" + verbose_diagnostic);
        throw;
    }

    if (columns.empty() || columns[0]->empty())
        return {};

    auto out_block = sample.cloneWithColumns(std::move(columns));
    if (!delayed_defaults.empty())
        out_block.delayed_defaults = std::move(delayed_defaults);
    return out_block;
<<<<<<< HEAD
}


void BlockInputStreamFromRowInputStream::readSuffix()
{
    if (allow_errors_num > 0 || allow_errors_ratio > 0)
    {
        Logger * log = &Logger::get("BlockInputStreamFromRowInputStream");
        LOG_TRACE(log, "Skipped " << num_errors << " rows with errors while reading the input stream");
    }

    row_input->readSuffix();
=======
>>>>>>> 3d133a6a
}

}<|MERGE_RESOLUTION|>--- conflicted
+++ resolved
@@ -19,7 +19,6 @@
     extern const int TOO_LARGE_STRING_SIZE;
     extern const int CANNOT_READ_ALL_DATA;
     extern const int INCORRECT_DATA;
-    extern const int INCORRECT_NUMBER_OF_COLUMNS;
 }
 
 
@@ -53,7 +52,6 @@
 {
     size_t num_columns = sample.columns();
     MutableColumns columns = sample.cloneEmptyColumns();
-    BlockDelayedDefaults delayed_defaults;
 
     try
     {
@@ -62,24 +60,8 @@
             try
             {
                 ++total_rows;
-                RowReadExtention info;
-                if (!row_input->extendedRead(columns, info))
+                if (!row_input->read(columns))
                     break;
-
-                for (size_t column_idx = 0; column_idx < info.read_columns.size(); ++column_idx)
-<<<<<<< HEAD
-                {
-                    if (!info.read_columns[column_idx]) {
-                        size_t column_size = columns[column_idx]->size();
-                        if (column_size == 0)
-                            throw Exception("Unexpected empty column", ErrorCodes::INCORRECT_NUMBER_OF_COLUMNS);
-                        delayed_defaults.setBit(column_idx, column_size - 1);
-                    }
-                }
-=======
-                    if (!info.read_columns[column_idx])
-                        delayed_defaults.setBit(column_idx, rows);
->>>>>>> 3d133a6a
             }
             catch (Exception & e)
             {
@@ -148,11 +130,7 @@
     if (columns.empty() || columns[0]->empty())
         return {};
 
-    auto out_block = sample.cloneWithColumns(std::move(columns));
-    if (!delayed_defaults.empty())
-        out_block.delayed_defaults = std::move(delayed_defaults);
-    return out_block;
-<<<<<<< HEAD
+    return sample.cloneWithColumns(std::move(columns));
 }
 
 
@@ -165,8 +143,6 @@
     }
 
     row_input->readSuffix();
-=======
->>>>>>> 3d133a6a
 }
 
 }