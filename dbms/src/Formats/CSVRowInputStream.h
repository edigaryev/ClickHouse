#pragma once

#include <optional>
#include <unordered_map>

#include <Core/Block.h>
#include <Formats/RowInputStreamWithDiagnosticInfo.h>
#include <Formats/FormatSettings.h>


namespace DB
{

class ReadBuffer;

/** A stream for inputting data in csv format.
  * Does not conform with https://tools.ietf.org/html/rfc4180 because it skips spaces and tabs between values.
  */
class CSVRowInputStream : public RowInputStreamWithDiagnosticInfo
{
public:
    /** with_names - in the first line the header with column names
      */
    CSVRowInputStream(ReadBuffer & istr_, const Block & header_, bool with_names_, const FormatSettings & format_settings_);

    bool read(MutableColumns & columns, RowReadExtension & ext) override;
    void readPrefix() override;
    bool allowSyncAfterError() const override { return true; }
    void syncAfterError() override;

private:
    bool with_names;
    const FormatSettings format_settings;
    DataTypes data_types;

    using IndexesMap = std::unordered_map<String, size_t>;
    IndexesMap column_indexes_by_names;

    /// Maps indexes of columns in the input file to indexes of table columns
    using OptionalIndexes = std::vector<std::optional<size_t>>;
    OptionalIndexes column_indexes_for_input_fields;

    /// Tracks which colums we have read in a single read() call.
    /// For columns that are never read, it is initialized to false when we
    /// read the file header, and never changed afterwards.
    /// For other columns, it is updated on each read() call.
    std::vector<UInt8> read_columns;

    /// Whether we have any columns that are not read from file at all,
    /// and must be always initialized with defaults.
    bool have_always_default_columns = false;

    void addInputColumn(const String & column_name);

<<<<<<< HEAD
    bool parseRowAndPrintDiagnosticInfo(MutableColumns & columns, WriteBuffer & out) override;
    void tryDeserializeFiled(const DataTypePtr & type, IColumn & column, size_t input_position, ReadBuffer::Position & prev_pos,
                             ReadBuffer::Position & curr_pos) override;
    bool isGarbageAfterField(size_t, ReadBuffer::Position pos) override
    {
        return *pos != '\n' && *pos != '\r' && *pos != format_settings.csv.delimiter;
    }
=======
    /// For convenient diagnostics in case of an error.
    size_t row_num = 0;

    /// How many bytes were read, not counting those that are still in the buffer.
    size_t bytes_read_at_start_of_buffer_on_current_row = 0;
    size_t bytes_read_at_start_of_buffer_on_prev_row = 0;

    char * pos_of_current_row = nullptr;
    char * pos_of_prev_row = nullptr;

    /// For setting input_format_null_as_default
    DataTypes nullable_types;
    MutableColumns nullable_columns;
    OptionalIndexes column_idx_to_nullable_column_idx;

    void updateDiagnosticInfo();

    bool parseRowAndPrintDiagnosticInfo(MutableColumns & columns,
        WriteBuffer & out, size_t max_length_of_column_name, size_t max_length_of_data_type_name);

    bool readField(IColumn & column, const DataTypePtr & type, bool is_last_file_column, size_t column_idx);
>>>>>>> a52c004b
};

}<|MERGE_RESOLUTION|>--- conflicted
+++ resolved
@@ -52,7 +52,6 @@
 
     void addInputColumn(const String & column_name);
 
-<<<<<<< HEAD
     bool parseRowAndPrintDiagnosticInfo(MutableColumns & columns, WriteBuffer & out) override;
     void tryDeserializeFiled(const DataTypePtr & type, IColumn & column, size_t input_position, ReadBuffer::Position & prev_pos,
                              ReadBuffer::Position & curr_pos) override;
@@ -60,29 +59,13 @@
     {
         return *pos != '\n' && *pos != '\r' && *pos != format_settings.csv.delimiter;
     }
-=======
-    /// For convenient diagnostics in case of an error.
-    size_t row_num = 0;
-
-    /// How many bytes were read, not counting those that are still in the buffer.
-    size_t bytes_read_at_start_of_buffer_on_current_row = 0;
-    size_t bytes_read_at_start_of_buffer_on_prev_row = 0;
-
-    char * pos_of_current_row = nullptr;
-    char * pos_of_prev_row = nullptr;
 
     /// For setting input_format_null_as_default
     DataTypes nullable_types;
     MutableColumns nullable_columns;
     OptionalIndexes column_idx_to_nullable_column_idx;
 
-    void updateDiagnosticInfo();
-
-    bool parseRowAndPrintDiagnosticInfo(MutableColumns & columns,
-        WriteBuffer & out, size_t max_length_of_column_name, size_t max_length_of_data_type_name);
-
     bool readField(IColumn & column, const DataTypePtr & type, bool is_last_file_column, size_t column_idx);
->>>>>>> a52c004b
 };
 
 }