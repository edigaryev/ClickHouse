--- conflicted
+++ resolved
@@ -268,7 +268,6 @@
         if (it == loadable_objects.end())
             continue;
 
-<<<<<<< HEAD
         update_times[name] = getNextUpdateTime(current);
         it->second.exception = exception;
         if (!exception)
@@ -278,24 +277,9 @@
         }
         else
         {
-            tryLogCurrentException(log, "Cannot update " + object_name + " '" + name + "', leaving old version");
+            tryLogException(exception, log, "Cannot update " + object_name + " '" + name + "', leaving old version");
             if (throw_on_error)
-                throw;
-=======
-                it->second.exception = exception;
-                if (!exception)
-                {
-                    it->second.loadable.reset();
-                    it->second.loadable = std::move(new_version);
-                }
-                else
-                {
-                    tryLogException(exception, log, "Cannot update " + object_name + " '" + name + "', leaving old version");
-                    if (throw_on_error)
-                        std::rethrow_exception(exception);
-                }
-            }
->>>>>>> 2023bc18
+                std::rethrow_exception(exception);
         }
     }
 }
