#include <map>
#include <set>
#include <optional>
#include <memory>
#include <Poco/Mutex.h>
#include <Poco/UUID.h>
#include <Poco/Net/IPAddress.h>
#include <Common/Macros.h>
#include <Common/escapeForFileName.h>
#include <Common/setThreadName.h>
#include <Common/Stopwatch.h>
#include <Common/formatReadable.h>
#include <Common/thread_local_rng.h>
#include <Compression/ICompressionCodec.h>
#include <Core/BackgroundSchedulePool.h>
#include <Formats/FormatFactory.h>
#include <Databases/IDatabase.h>
#include <Storages/IStorage.h>
#include <Storages/MarkCache.h>
#include <Storages/MergeTree/BackgroundProcessingPool.h>
#include <Storages/MergeTree/MergeList.h>
#include <Storages/MergeTree/MergeTreeSettings.h>
#include <Storages/CompressionCodecSelector.h>
#include <TableFunctions/TableFunctionFactory.h>
#include <Interpreters/ActionLocksManager.h>
#include <Core/Settings.h>
#include <Interpreters/ExpressionJIT.h>
#include <Interpreters/RuntimeComponentsFactory.h>
#include <Interpreters/IUsersManager.h>
#include <Interpreters/Quota.h>
#include <Interpreters/EmbeddedDictionaries.h>
#include <Interpreters/ExternalDictionaries.h>
#include <Interpreters/ExternalModels.h>
#include <Interpreters/ExpressionActions.h>
#include <Interpreters/ProcessList.h>
#include <Interpreters/Cluster.h>
#include <Interpreters/InterserverIOHandler.h>
#include <Interpreters/SettingsConstraints.h>
#include <Interpreters/SystemLog.h>
#include <Interpreters/Context.h>
#include <Interpreters/DDLWorker.h>
#include <Common/DNSResolver.h>
#include <IO/ReadBufferFromFile.h>
#include <IO/UncompressedCache.h>
#include <Parsers/ASTCreateQuery.h>
#include <Parsers/ParserCreateQuery.h>
#include <Parsers/parseQuery.h>
#include <Common/StackTrace.h>
#include <Common/Config/ConfigProcessor.h>
#include <Common/ZooKeeper/ZooKeeper.h>
#include <Common/ShellCommand.h>
#include <Common/TraceCollector.h>
#include <common/logger_useful.h>


namespace ProfileEvents
{
    extern const Event ContextLock;
    extern const Event CompiledCacheSizeBytes;
}

namespace CurrentMetrics
{
    extern const Metric ContextLockWait;
    extern const Metric MemoryTrackingForMerges;
}


namespace DB
{

namespace ErrorCodes
{
    extern const int DATABASE_ACCESS_DENIED;
    extern const int UNKNOWN_DATABASE;
    extern const int UNKNOWN_TABLE;
    extern const int TABLE_ALREADY_EXISTS;
    extern const int TABLE_WAS_NOT_DROPPED;
    extern const int DATABASE_ALREADY_EXISTS;
    extern const int THERE_IS_NO_SESSION;
    extern const int THERE_IS_NO_QUERY;
    extern const int NO_ELEMENTS_IN_CONFIG;
    extern const int DDL_GUARD_IS_ACTIVE;
    extern const int TABLE_SIZE_EXCEEDS_MAX_DROP_SIZE_LIMIT;
    extern const int PARTITION_SIZE_EXCEEDS_MAX_DROP_SIZE_LIMIT;
    extern const int SESSION_NOT_FOUND;
    extern const int SESSION_IS_LOCKED;
    extern const int CANNOT_GET_CREATE_TABLE_QUERY;
    extern const int LOGICAL_ERROR;
}


/** Set of known objects (environment), that could be used in query.
  * Shared (global) part. Order of members (especially, order of destruction) is very important.
  */
struct ContextShared
{
    Logger * log = &Logger::get("Context");

    std::unique_ptr<IRuntimeComponentsFactory> runtime_components_factory;

    /// For access of most of shared objects. Recursive mutex.
    mutable std::recursive_mutex mutex;
    /// Separate mutex for access of dictionaries. Separate mutex to avoid locks when server doing request to itself.
    mutable std::mutex embedded_dictionaries_mutex;
    mutable std::mutex external_dictionaries_mutex;
    mutable std::mutex external_models_mutex;
    /// Separate mutex for re-initialization of zookeer session. This operation could take a long time and must not interfere with another operations.
    mutable std::mutex zookeeper_mutex;

    mutable zkutil::ZooKeeperPtr zookeeper;                 /// Client for ZooKeeper.

    String interserver_io_host;                             /// The host name by which this server is available for other servers.
    UInt16 interserver_io_port = 0;                         /// and port.
    String interserver_io_user;
    String interserver_io_password;
    String interserver_scheme;                              /// http or https

    String path;                                            /// Path to the data directory, with a slash at the end.
    String tmp_path;                                        /// The path to the temporary files that occur when processing the request.
    String flags_path;                                      /// Path to the directory with some control flags for server maintenance.
    String user_files_path;                                 /// Path to the directory with user provided files, usable by 'file' table function.
    ConfigurationPtr config;                                /// Global configuration settings.

    Databases databases;                                    /// List of databases and tables in them.
    mutable std::optional<EmbeddedDictionaries> embedded_dictionaries;    /// Metrica's dictionaries. Have lazy initialization.
    mutable std::optional<ExternalDictionaries> external_dictionaries;
    mutable std::optional<ExternalModels> external_models;
    String default_profile_name;                            /// Default profile name used for default values.
    String system_profile_name;                             /// Profile used by system processes
    std::unique_ptr<IUsersManager> users_manager;           /// Known users.
    Quotas quotas;                                          /// Known quotas for resource use.
    mutable UncompressedCachePtr uncompressed_cache;        /// The cache of decompressed blocks.
    mutable MarkCachePtr mark_cache;                        /// Cache of marks in compressed files.
    ProcessList process_list;                               /// Executing queries at the moment.
    MergeList merge_list;                                   /// The list of executable merge (for (Replicated)?MergeTree)
    ViewDependencies view_dependencies;                     /// Current dependencies
    ConfigurationPtr users_config;                          /// Config with the users, profiles and quotas sections.
    InterserverIOHandler interserver_io_handler;            /// Handler for interserver communication.
    std::optional<BackgroundProcessingPool> background_pool; /// The thread pool for the background work performed by the tables.
    std::optional<BackgroundSchedulePool> schedule_pool;    /// A thread pool that can run different jobs in background (used in replicated tables)
    MultiVersion<Macros> macros;                            /// Substitutions extracted from config.
    std::unique_ptr<DDLWorker> ddl_worker;                  /// Process ddl commands from zk.
    /// Rules for selecting the compression settings, depending on the size of the part.
    mutable std::unique_ptr<CompressionCodecSelector> compression_codec_selector;
    /// Allows to remove sensitive data from queries using set of regexp-based rules
    std::unique_ptr<SensitiveDataMasker> sensitive_data_masker;
    std::optional<MergeTreeSettings> merge_tree_settings; /// Settings of MergeTree* engines.
    size_t max_table_size_to_drop = 50000000000lu;          /// Protects MergeTree tables from accidental DROP (50GB by default)
    size_t max_partition_size_to_drop = 50000000000lu;      /// Protects MergeTree partitions from accidental DROP (50GB by default)
    String format_schema_path;                              /// Path to a directory that contains schema files used by input formats.
    ActionLocksManagerPtr action_locks_manager;             /// Set of storages' action lockers
    std::optional<SystemLogs> system_logs;                              /// Used to log queries and operations on parts

    std::unique_ptr<TraceCollector> trace_collector;        /// Thread collecting traces from threads executing queries

    /// Named sessions. The user could specify session identifier to reuse settings and temporary tables in subsequent requests.

    class SessionKeyHash
    {
    public:
        size_t operator()(const Context::SessionKey & key) const
        {
            SipHash hash;
            hash.update(key.first);
            hash.update(key.second);
            return hash.get64();
        }
    };

    using Sessions = std::unordered_map<Context::SessionKey, std::shared_ptr<Context>, SessionKeyHash>;
    using CloseTimes = std::deque<std::vector<Context::SessionKey>>;
    mutable Sessions sessions;
    mutable CloseTimes close_times;
    std::chrono::steady_clock::duration close_interval = std::chrono::seconds(1);
    std::chrono::steady_clock::time_point close_cycle_time = std::chrono::steady_clock::now();
    UInt64 close_cycle = 0;

    /// Clusters for distributed tables
    /// Initialized on demand (on distributed storages initialization) since Settings should be initialized
    std::unique_ptr<Clusters> clusters;
    ConfigurationPtr clusters_config;                        /// Soteres updated configs
    mutable std::mutex clusters_mutex;                        /// Guards clusters and clusters_config

#if USE_EMBEDDED_COMPILER
    std::shared_ptr<CompiledExpressionCache> compiled_expression_cache;
#endif

    bool shutdown_called = false;

    /// Do not allow simultaneous execution of DDL requests on the same table.
    /// database -> table -> (mutex, counter), counter: how many threads are running a query on the table at the same time
    /// For the duration of the operation, an element is placed here, and an object is returned,
    /// which deletes the element in the destructor when counter becomes zero.
    /// In case the element already exists, waits, when query will be executed in other thread. See class DDLGuard below.
    using DDLGuards = std::unordered_map<String, DDLGuard::Map>;
    DDLGuards ddl_guards;
    /// If you capture mutex and ddl_guards_mutex, then you need to grab them strictly in this order.
    mutable std::mutex ddl_guards_mutex;

    Stopwatch uptime_watch;

    Context::ApplicationType application_type = Context::ApplicationType::SERVER;

    /// vector of xdbc-bridge commands, they will be killed when Context will be destroyed
    std::vector<std::unique_ptr<ShellCommand>> bridge_commands;

    Context::ConfigReloadCallback config_reload_callback;

    ContextShared(std::unique_ptr<IRuntimeComponentsFactory> runtime_components_factory_)
        : runtime_components_factory(std::move(runtime_components_factory_)), macros(std::make_unique<Macros>())
    {
        /// TODO: make it singleton (?)
        static std::atomic<size_t> num_calls{0};
        if (++num_calls > 1)
        {
            std::cerr << "Attempting to create multiple ContextShared instances. Stack trace:\n" << StackTrace().toString();
            std::cerr.flush();
            std::terminate();
        }

        initialize();
    }


    ~ContextShared()
    {
        try
        {
            shutdown();
        }
        catch (...)
        {
            tryLogCurrentException(__PRETTY_FUNCTION__);
        }
    }


    /** Perform a complex job of destroying objects in advance.
      */
    void shutdown()
    {
        if (shutdown_called)
            return;
        shutdown_called = true;

        /**  After system_logs have been shut down it is guaranteed that no system table gets created or written to.
          *  Note that part changes at shutdown won't be logged to part log.
          */

        if (system_logs)
            system_logs->shutdown();

        /** At this point, some tables may have threads that block our mutex.
          * To shutdown them correctly, we will copy the current list of tables,
          *  and ask them all to finish their work.
          * Then delete all objects with tables.
          */

        Databases current_databases;

        {
            std::lock_guard lock(mutex);
            current_databases = databases;
        }

        /// We still hold "databases" in Context (instead of std::move) for Buffer tables to flush data correctly.

        for (auto & database : current_databases)
            database.second->shutdown();

        {
            std::lock_guard lock(mutex);
            databases.clear();
        }

        /// Preemptive destruction is important, because these objects may have a refcount to ContextShared (cyclic reference).
        /// TODO: Get rid of this.

        system_logs.reset();
        embedded_dictionaries.reset();
        external_dictionaries.reset();
        external_models.reset();
        background_pool.reset();
        schedule_pool.reset();
        ddl_worker.reset();
<<<<<<< HEAD
        sensitive_data_masker.reset();
=======

        /// Stop trace collector if any
        trace_collector.reset();
    }

    bool hasTraceCollector()
    {
        return trace_collector != nullptr;
    }

    void initializeTraceCollector(std::shared_ptr<TraceLog> trace_log)
    {
        if (trace_log == nullptr)
            return;

        trace_collector = std::make_unique<TraceCollector>(trace_log);
>>>>>>> 4f7d472c
    }

private:
    void initialize()
    {
       users_manager = runtime_components_factory->createUsersManager();
    }
};


Context::Context() = default;
Context::Context(const Context &) = default;
Context & Context::operator=(const Context &) = default;


Context Context::createGlobal(std::unique_ptr<IRuntimeComponentsFactory> runtime_components_factory)
{
    Context res;
    res.shared = std::make_shared<ContextShared>(std::move(runtime_components_factory));
    res.quota = std::make_shared<QuotaForIntervals>();
    return res;
}

Context Context::createGlobal()
{
    return createGlobal(std::make_unique<RuntimeComponentsFactory>());
}

Context::~Context() = default;


InterserverIOHandler & Context::getInterserverIOHandler() { return shared->interserver_io_handler; }

std::unique_lock<std::recursive_mutex> Context::getLock() const
{
    ProfileEvents::increment(ProfileEvents::ContextLock);
    CurrentMetrics::Increment increment{CurrentMetrics::ContextLockWait};
    return std::unique_lock(shared->mutex);
}

ProcessList & Context::getProcessList() { return shared->process_list; }
const ProcessList & Context::getProcessList() const { return shared->process_list; }
MergeList & Context::getMergeList() { return shared->merge_list; }
const MergeList & Context::getMergeList() const { return shared->merge_list; }


const Databases Context::getDatabases() const
{
    auto lock = getLock();
    return shared->databases;
}

Databases Context::getDatabases()
{
    auto lock = getLock();
    return shared->databases;
}


Context::SessionKey Context::getSessionKey(const String & session_id) const
{
    auto & user_name = client_info.current_user;

    if (user_name.empty())
        throw Exception("Empty user name.", ErrorCodes::LOGICAL_ERROR);

    return SessionKey(user_name, session_id);
}


void Context::scheduleCloseSession(const Context::SessionKey & key, std::chrono::steady_clock::duration timeout)
{
    const UInt64 close_index = timeout / shared->close_interval + 1;
    const auto new_close_cycle = shared->close_cycle + close_index;

    if (session_close_cycle != new_close_cycle)
    {
        session_close_cycle = new_close_cycle;
        if (shared->close_times.size() < close_index + 1)
            shared->close_times.resize(close_index + 1);
        shared->close_times[close_index].emplace_back(key);
    }
}


std::shared_ptr<Context> Context::acquireSession(const String & session_id, std::chrono::steady_clock::duration timeout, bool session_check) const
{
    auto lock = getLock();

    const auto & key = getSessionKey(session_id);
    auto it = shared->sessions.find(key);

    if (it == shared->sessions.end())
    {
        if (session_check)
            throw Exception("Session not found.", ErrorCodes::SESSION_NOT_FOUND);

        auto new_session = std::make_shared<Context>(*this);

        new_session->scheduleCloseSession(key, timeout);

        it = shared->sessions.insert(std::make_pair(key, std::move(new_session))).first;
    }
    else if (it->second->client_info.current_user != client_info.current_user)
    {
        throw Exception("Session belongs to a different user", ErrorCodes::LOGICAL_ERROR);
    }

    const auto & session = it->second;

    if (session->session_is_used)
        throw Exception("Session is locked by a concurrent client.", ErrorCodes::SESSION_IS_LOCKED);
    session->session_is_used = true;

    session->client_info = client_info;

    return session;
}


void Context::releaseSession(const String & session_id, std::chrono::steady_clock::duration timeout)
{
    auto lock = getLock();

    session_is_used = false;
    scheduleCloseSession(getSessionKey(session_id), timeout);
}


std::chrono::steady_clock::duration Context::closeSessions() const
{
    auto lock = getLock();

    const auto now = std::chrono::steady_clock::now();

    if (now < shared->close_cycle_time)
        return shared->close_cycle_time - now;

    const auto current_cycle = shared->close_cycle;

    ++shared->close_cycle;
    shared->close_cycle_time = now + shared->close_interval;

    if (shared->close_times.empty())
        return shared->close_interval;

    auto & sessions_to_close = shared->close_times.front();

    for (const auto & key : sessions_to_close)
    {
        const auto session = shared->sessions.find(key);

        if (session != shared->sessions.end() && session->second->session_close_cycle <= current_cycle)
        {
            if (session->second->session_is_used)
                session->second->scheduleCloseSession(key, std::chrono::seconds(0));
            else
                shared->sessions.erase(session);
        }
    }

    shared->close_times.pop_front();

    return shared->close_interval;
}


static String resolveDatabase(const String & database_name, const String & current_database)
{
    String res = database_name.empty() ? current_database : database_name;
    if (res.empty())
        throw Exception("Default database is not selected", ErrorCodes::UNKNOWN_DATABASE);
    return res;
}


const DatabasePtr Context::getDatabase(const String & database_name) const
{
    auto lock = getLock();
    String db = resolveDatabase(database_name, current_database);
    assertDatabaseExists(db);
    return shared->databases[db];
}

DatabasePtr Context::getDatabase(const String & database_name)
{
    auto lock = getLock();
    String db = resolveDatabase(database_name, current_database);
    assertDatabaseExists(db);
    return shared->databases[db];
}

const DatabasePtr Context::tryGetDatabase(const String & database_name) const
{
    auto lock = getLock();
    String db = resolveDatabase(database_name, current_database);
    auto it = shared->databases.find(db);
    if (it == shared->databases.end())
        return {};
    return it->second;
}

DatabasePtr Context::tryGetDatabase(const String & database_name)
{
    auto lock = getLock();
    String db = resolveDatabase(database_name, current_database);
    auto it = shared->databases.find(db);
    if (it == shared->databases.end())
        return {};
    return it->second;
}

String Context::getPath() const
{
    auto lock = getLock();
    return shared->path;
}

String Context::getTemporaryPath() const
{
    auto lock = getLock();
    return shared->tmp_path;
}

String Context::getFlagsPath() const
{
    auto lock = getLock();
    return shared->flags_path;
}

String Context::getUserFilesPath() const
{
    auto lock = getLock();
    return shared->user_files_path;
}

void Context::setSensitiveDataMasker(std::unique_ptr<SensitiveDataMasker> sensitive_data_masker)
{
    if (!sensitive_data_masker)
        throw Exception("Logical error: the 'sensitive_data_masker' is not set", ErrorCodes::LOGICAL_ERROR);
    
    if (sensitive_data_masker->rulesCount() > 0)
    {
        auto lock = getLock();
        shared->sensitive_data_masker = std::move(sensitive_data_masker);
    }
}

SensitiveDataMasker * Context::getSensitiveDataMasker() const
{
    return shared->sensitive_data_masker.get();
}

void Context::setPath(const String & path)
{
    auto lock = getLock();

    shared->path = path;

    if (shared->tmp_path.empty())
        shared->tmp_path = shared->path + "tmp/";

    if (shared->flags_path.empty())
        shared->flags_path = shared->path + "flags/";

    if (shared->user_files_path.empty())
        shared->user_files_path = shared->path + "user_files/";
}

void Context::setTemporaryPath(const String & path)
{
    auto lock = getLock();
    shared->tmp_path = path;
}

void Context::setFlagsPath(const String & path)
{
    auto lock = getLock();
    shared->flags_path = path;
}

void Context::setUserFilesPath(const String & path)
{
    auto lock = getLock();
    shared->user_files_path = path;
}

void Context::setConfig(const ConfigurationPtr & config)
{
    auto lock = getLock();
    shared->config = config;
}

const Poco::Util::AbstractConfiguration & Context::getConfigRef() const
{
    auto lock = getLock();
    return shared->config ? *shared->config : Poco::Util::Application::instance().config();
}

void Context::setUsersConfig(const ConfigurationPtr & config)
{
    auto lock = getLock();
    shared->users_config = config;
    shared->users_manager->loadFromConfig(*shared->users_config);
    shared->quotas.loadFromConfig(*shared->users_config);
}

ConfigurationPtr Context::getUsersConfig()
{
    auto lock = getLock();
    return shared->users_config;
}

bool Context::hasUserProperty(const String & database, const String & table, const String & name) const
{
    auto lock = getLock();

    // No user - no properties.
    if (client_info.current_user.empty())
        return false;

    const auto & props = shared->users_manager->getUser(client_info.current_user)->table_props;

    auto db = props.find(database);
    if (db == props.end())
        return false;

    auto table_props = db->second.find(table);
    if (table_props == db->second.end())
        return false;

    return !!table_props->second.count(name);
}

const String & Context::getUserProperty(const String & database, const String & table, const String & name) const
{
    auto lock = getLock();
    const auto & props = shared->users_manager->getUser(client_info.current_user)->table_props;
    return props.at(database).at(table).at(name);
}

void Context::calculateUserSettings()
{
    auto lock = getLock();

    String profile = shared->users_manager->getUser(client_info.current_user)->profile;

    /// 1) Set default settings (hardcoded values)
    /// NOTE: we ignore global_context settings (from which it is usually copied)
    /// NOTE: global_context settings are immutable and not auto updated
    settings = Settings();
    settings_constraints = nullptr;

    /// 2) Apply settings from default profile
    auto default_profile_name = getDefaultProfileName();
    if (profile != default_profile_name)
        setProfile(default_profile_name);

    /// 3) Apply settings from current user
    setProfile(profile);
}


void Context::setProfile(const String & profile)
{
    settings.setProfile(profile, *shared->users_config);

    auto new_constraints
        = settings_constraints ? std::make_shared<SettingsConstraints>(*settings_constraints) : std::make_shared<SettingsConstraints>();
    new_constraints->setProfile(profile, *shared->users_config);
    settings_constraints = std::move(new_constraints);
}

std::shared_ptr<const User> Context::getUser(const String & user_name)
{
    return shared->users_manager->getUser(user_name);
}

void Context::setUser(const String & name, const String & password, const Poco::Net::SocketAddress & address, const String & quota_key)
{
    auto lock = getLock();

    auto user_props = shared->users_manager->authorizeAndGetUser(name, password, address.host());

    client_info.current_user = name;
    client_info.current_address = address;
    client_info.current_password = password;

    if (!quota_key.empty())
        client_info.quota_key = quota_key;

    calculateUserSettings();

    setQuota(user_props->quota, quota_key, name, address.host());
}


void Context::setQuota(const String & name, const String & quota_key, const String & user_name, const Poco::Net::IPAddress & address)
{
    auto lock = getLock();
    quota = shared->quotas.get(name, quota_key, user_name, address);
}


QuotaForIntervals & Context::getQuota()
{
    auto lock = getLock();
    return *quota;
}

void Context::checkDatabaseAccessRights(const std::string & database_name) const
{
    auto lock = getLock();
    checkDatabaseAccessRightsImpl(database_name);
}

bool Context::hasDatabaseAccessRights(const String & database_name) const
{
    auto lock = getLock();
    return client_info.current_user.empty() || (database_name == "system") ||
        shared->users_manager->hasAccessToDatabase(client_info.current_user, database_name);
}

void Context::checkDatabaseAccessRightsImpl(const std::string & database_name) const
{
    if (client_info.current_user.empty() || (database_name == "system"))
    {
         /// An unnamed user, i.e. server, has access to all databases.
         /// All users have access to the database system.
        return;
    }
    if (!shared->users_manager->hasAccessToDatabase(client_info.current_user, database_name))
        throw Exception("Access denied to database " + database_name + " for user " + client_info.current_user , ErrorCodes::DATABASE_ACCESS_DENIED);
}

void Context::addDependencyUnsafe(const DatabaseAndTableName & from, const DatabaseAndTableName & where)
{
    checkDatabaseAccessRightsImpl(from.first);
    checkDatabaseAccessRightsImpl(where.first);
    shared->view_dependencies[from].insert(where);

    // Notify table of dependencies change
    auto table = tryGetTable(from.first, from.second);
    if (table != nullptr)
        table->updateDependencies();
}

void Context::addDependency(const DatabaseAndTableName & from, const DatabaseAndTableName & where)
{
    auto lock = getLock();
    addDependencyUnsafe(from, where);
}

void Context::removeDependencyUnsafe(const DatabaseAndTableName & from, const DatabaseAndTableName & where)
{
    checkDatabaseAccessRightsImpl(from.first);
    checkDatabaseAccessRightsImpl(where.first);
    shared->view_dependencies[from].erase(where);

    // Notify table of dependencies change
    auto table = tryGetTable(from.first, from.second);
    if (table != nullptr)
        table->updateDependencies();
}

void Context::removeDependency(const DatabaseAndTableName & from, const DatabaseAndTableName & where)
{
    auto lock = getLock();
    removeDependencyUnsafe(from, where);
}

Dependencies Context::getDependencies(const String & database_name, const String & table_name) const
{
    auto lock = getLock();

    String db = resolveDatabase(database_name, current_database);

    if (database_name.empty() && tryGetExternalTable(table_name))
    {
        /// Table is temporary. Access granted.
    }
    else
    {
        checkDatabaseAccessRightsImpl(db);
    }

    ViewDependencies::const_iterator iter = shared->view_dependencies.find(DatabaseAndTableName(db, table_name));
    if (iter == shared->view_dependencies.end())
        return {};

    return Dependencies(iter->second.begin(), iter->second.end());
}

bool Context::isTableExist(const String & database_name, const String & table_name) const
{
    auto lock = getLock();

    String db = resolveDatabase(database_name, current_database);
    checkDatabaseAccessRightsImpl(db);

    Databases::const_iterator it = shared->databases.find(db);
    return shared->databases.end() != it
        && it->second->isTableExist(*this, table_name);
}


bool Context::isDatabaseExist(const String & database_name) const
{
    auto lock = getLock();
    String db = resolveDatabase(database_name, current_database);
    checkDatabaseAccessRightsImpl(db);
    return shared->databases.end() != shared->databases.find(db);
}

bool Context::isExternalTableExist(const String & table_name) const
{
    return external_tables.end() != external_tables.find(table_name);
}


void Context::assertTableExists(const String & database_name, const String & table_name) const
{
    auto lock = getLock();

    String db = resolveDatabase(database_name, current_database);
    checkDatabaseAccessRightsImpl(db);

    Databases::const_iterator it = shared->databases.find(db);
    if (shared->databases.end() == it)
        throw Exception("Database " + backQuoteIfNeed(db) + " doesn't exist", ErrorCodes::UNKNOWN_DATABASE);

    if (!it->second->isTableExist(*this, table_name))
        throw Exception("Table " + backQuoteIfNeed(db) + "." + backQuoteIfNeed(table_name) + " doesn't exist.", ErrorCodes::UNKNOWN_TABLE);
}


void Context::assertTableDoesntExist(const String & database_name, const String & table_name, bool check_database_access_rights) const
{
    auto lock = getLock();

    String db = resolveDatabase(database_name, current_database);
    if (check_database_access_rights)
        checkDatabaseAccessRightsImpl(db);

    Databases::const_iterator it = shared->databases.find(db);
    if (shared->databases.end() != it && it->second->isTableExist(*this, table_name))
        throw Exception("Table " + backQuoteIfNeed(db) + "." + backQuoteIfNeed(table_name) + " already exists.", ErrorCodes::TABLE_ALREADY_EXISTS);
}


void Context::assertDatabaseExists(const String & database_name, bool check_database_access_rights) const
{
    auto lock = getLock();

    String db = resolveDatabase(database_name, current_database);
    if (check_database_access_rights)
        checkDatabaseAccessRightsImpl(db);

    if (shared->databases.end() == shared->databases.find(db))
        throw Exception("Database " + backQuoteIfNeed(db) + " doesn't exist", ErrorCodes::UNKNOWN_DATABASE);
}


void Context::assertDatabaseDoesntExist(const String & database_name) const
{
    auto lock = getLock();

    String db = resolveDatabase(database_name, current_database);
    checkDatabaseAccessRightsImpl(db);

    if (shared->databases.end() != shared->databases.find(db))
        throw Exception("Database " + backQuoteIfNeed(db) + " already exists.", ErrorCodes::DATABASE_ALREADY_EXISTS);
}


Tables Context::getExternalTables() const
{
    auto lock = getLock();

    Tables res;
    for (auto & table : external_tables)
        res[table.first] = table.second.first;

    if (session_context && session_context != this)
    {
        Tables buf = session_context->getExternalTables();
        res.insert(buf.begin(), buf.end());
    }
    else if (global_context && global_context != this)
    {
        Tables buf = global_context->getExternalTables();
        res.insert(buf.begin(), buf.end());
    }
    return res;
}


StoragePtr Context::tryGetExternalTable(const String & table_name) const
{
    TableAndCreateASTs::const_iterator jt = external_tables.find(table_name);
    if (external_tables.end() == jt)
        return StoragePtr();

    return jt->second.first;
}


StoragePtr Context::getTable(const String & database_name, const String & table_name) const
{
    Exception exc;
    auto res = getTableImpl(database_name, table_name, &exc);
    if (!res)
        throw exc;
    return res;
}


StoragePtr Context::tryGetTable(const String & database_name, const String & table_name) const
{
    return getTableImpl(database_name, table_name, nullptr);
}


StoragePtr Context::getTableImpl(const String & database_name, const String & table_name, Exception * exception) const
{
    String db;
    DatabasePtr database;

    {
        auto lock = getLock();

        if (database_name.empty())
        {
            StoragePtr res = tryGetExternalTable(table_name);
            if (res)
                return res;
        }

        db = resolveDatabase(database_name, current_database);
        checkDatabaseAccessRightsImpl(db);

        Databases::const_iterator it = shared->databases.find(db);
        if (shared->databases.end() == it)
        {
            if (exception)
                *exception = Exception("Database " + backQuoteIfNeed(db) + " doesn't exist", ErrorCodes::UNKNOWN_DATABASE);
            return {};
        }

        database = it->second;
    }

    auto table = database->tryGetTable(*this, table_name);
    if (!table)
    {
        if (exception)
            *exception = Exception("Table " + backQuoteIfNeed(db) + "." + backQuoteIfNeed(table_name) + " doesn't exist.", ErrorCodes::UNKNOWN_TABLE);
        return {};
    }

    return table;
}


void Context::addExternalTable(const String & table_name, const StoragePtr & storage, const ASTPtr & ast)
{
    if (external_tables.end() != external_tables.find(table_name))
        throw Exception("Temporary table " + backQuoteIfNeed(table_name) + " already exists.", ErrorCodes::TABLE_ALREADY_EXISTS);

    external_tables[table_name] = std::pair(storage, ast);
}

StoragePtr Context::tryRemoveExternalTable(const String & table_name)
{
    TableAndCreateASTs::const_iterator it = external_tables.find(table_name);

    if (external_tables.end() == it)
        return StoragePtr();

    auto storage = it->second.first;
    external_tables.erase(it);
    return storage;
}


StoragePtr Context::executeTableFunction(const ASTPtr & table_expression)
{
    /// Slightly suboptimal.
    auto hash = table_expression->getTreeHash();
    String key = toString(hash.first) + '_' + toString(hash.second);

    StoragePtr & res = table_function_results[key];

    if (!res)
    {
        TableFunctionPtr table_function_ptr = TableFunctionFactory::instance().get(table_expression->as<ASTFunction>()->name, *this);

        /// Run it and remember the result
        res = table_function_ptr->execute(table_expression, *this, table_function_ptr->getName());
    }

    return res;
}


void Context::addViewSource(const StoragePtr & storage)
{
    if (view_source)
        throw Exception(
            "Temporary view source storage " + backQuoteIfNeed(view_source->getName()) + " already exists.", ErrorCodes::TABLE_ALREADY_EXISTS);
    view_source = storage;
}


StoragePtr Context::getViewSource()
{
    return view_source;
}


DDLGuard::DDLGuard(Map & map_, std::unique_lock<std::mutex> guards_lock_, const String & elem)
    : map(map_), guards_lock(std::move(guards_lock_))
{
    it = map.emplace(elem, Entry{std::make_unique<std::mutex>(), 0}).first;
    ++it->second.counter;
    guards_lock.unlock();
    table_lock = std::unique_lock(*it->second.mutex);
}

DDLGuard::~DDLGuard()
{
    guards_lock.lock();
    --it->second.counter;
    if (!it->second.counter)
    {
        table_lock.unlock();
        map.erase(it);
    }
}

std::unique_ptr<DDLGuard> Context::getDDLGuard(const String & database, const String & table) const
{
    std::unique_lock lock(shared->ddl_guards_mutex);
    return std::make_unique<DDLGuard>(shared->ddl_guards[database], std::move(lock), table);
}


void Context::addDatabase(const String & database_name, const DatabasePtr & database)
{
    auto lock = getLock();

    assertDatabaseDoesntExist(database_name);
    shared->databases[database_name] = database;
}


DatabasePtr Context::detachDatabase(const String & database_name)
{
    auto lock = getLock();

    auto res = getDatabase(database_name);
    shared->databases.erase(database_name);
    return res;
}


ASTPtr Context::getCreateTableQuery(const String & database_name, const String & table_name) const
{
    auto lock = getLock();

    String db = resolveDatabase(database_name, current_database);
    assertDatabaseExists(db);

    return shared->databases[db]->getCreateTableQuery(*this, table_name);
}

ASTPtr Context::getCreateExternalTableQuery(const String & table_name) const
{
    TableAndCreateASTs::const_iterator jt = external_tables.find(table_name);
    if (external_tables.end() == jt)
        throw Exception("Temporary table " + backQuoteIfNeed(table_name) + " doesn't exist", ErrorCodes::UNKNOWN_TABLE);

    return jt->second.second;
}

ASTPtr Context::getCreateDatabaseQuery(const String & database_name) const
{
    auto lock = getLock();

    String db = resolveDatabase(database_name, current_database);
    assertDatabaseExists(db);

    return shared->databases[db]->getCreateDatabaseQuery(*this);
}

Settings Context::getSettings() const
{
    return settings;
}


void Context::setSettings(const Settings & settings_)
{
    settings = settings_;
}


void Context::setSetting(const String & name, const String & value)
{
    auto lock = getLock();
    if (name == "profile")
    {
        setProfile(value);
        return;
    }
    settings.set(name, value);
}


void Context::setSetting(const String & name, const Field & value)
{
    auto lock = getLock();
    if (name == "profile")
    {
        setProfile(value.safeGet<String>());
        return;
    }
    settings.set(name, value);
}


void Context::applySettingChange(const SettingChange & change)
{
    setSetting(change.name, change.value);
}


void Context::applySettingsChanges(const SettingsChanges & changes)
{
    auto lock = getLock();
    for (const SettingChange & change : changes)
        applySettingChange(change);
}

void Context::updateSettingsChanges(const SettingsChanges & changes)
{
    auto lock = getLock();
    for (const SettingChange & change : changes)
    {
        if (change.name == "profile")
            setProfile(change.value.safeGet<String>());
        else
            settings.applyChange(change);
    }
}

void Context::checkSettingsConstraints(const SettingChange & change)
{
    if (settings_constraints)
        settings_constraints->check(settings, change);
}


void Context::checkSettingsConstraints(const SettingsChanges & changes)
{
    if (settings_constraints)
        settings_constraints->check(settings, changes);
}


String Context::getCurrentDatabase() const
{
    return current_database;
}


String Context::getCurrentQueryId() const
{
    return client_info.current_query_id;
}


String Context::getInitialQueryId() const
{
    return client_info.initial_query_id;
}


void Context::setCurrentDatabase(const String & name)
{
    auto lock = getLock();
    assertDatabaseExists(name);
    current_database = name;
}


void Context::setCurrentQueryId(const String & query_id)
{
    if (!client_info.current_query_id.empty())
        throw Exception("Logical error: attempt to set query_id twice", ErrorCodes::LOGICAL_ERROR);

    String query_id_to_set = query_id;

    if (query_id_to_set.empty())    /// If the user did not submit his query_id, then we generate it ourselves.
    {
        /// Generate random UUID, but using lower quality RNG,
        ///  because Poco::UUIDGenerator::generateRandom method is using /dev/random, that is very expensive.
        /// NOTE: Actually we don't need to use UUIDs for query identifiers.
        /// We could use any suitable string instead.

        union
        {
            char bytes[16];
            struct
            {
                UInt64 a;
                UInt64 b;
            } words;
        } random;

        random.words.a = thread_local_rng();
        random.words.b = thread_local_rng();

        /// Use protected constructor.
        struct qUUID : Poco::UUID
        {
            qUUID(const char * bytes, Poco::UUID::Version version)
                : Poco::UUID(bytes, version) {}
        };

        query_id_to_set = qUUID(random.bytes, Poco::UUID::UUID_RANDOM).toString();
    }

    client_info.current_query_id = query_id_to_set;
}

void Context::killCurrentQuery()
{
    if (process_list_elem)
    {
        process_list_elem->cancelQuery(true);
    }
};

String Context::getDefaultFormat() const
{
    return default_format.empty() ? "TabSeparated" : default_format;
}


void Context::setDefaultFormat(const String & name)
{
    default_format = name;
}

MultiVersion<Macros>::Version Context::getMacros() const
{
    return shared->macros.get();
}

void Context::setMacros(std::unique_ptr<Macros> && macros)
{
    shared->macros.set(std::move(macros));
}

const Context & Context::getQueryContext() const
{
    if (!query_context)
        throw Exception("There is no query", ErrorCodes::THERE_IS_NO_QUERY);
    return *query_context;
}

Context & Context::getQueryContext()
{
    if (!query_context)
        throw Exception("There is no query", ErrorCodes::THERE_IS_NO_QUERY);
    return *query_context;
}

const Context & Context::getSessionContext() const
{
    if (!session_context)
        throw Exception("There is no session", ErrorCodes::THERE_IS_NO_SESSION);
    return *session_context;
}

Context & Context::getSessionContext()
{
    if (!session_context)
        throw Exception("There is no session", ErrorCodes::THERE_IS_NO_SESSION);
    return *session_context;
}

const Context & Context::getGlobalContext() const
{
    if (!global_context)
        throw Exception("Logical error: there is no global context", ErrorCodes::LOGICAL_ERROR);
    return *global_context;
}

Context & Context::getGlobalContext()
{
    if (!global_context)
        throw Exception("Logical error: there is no global context", ErrorCodes::LOGICAL_ERROR);
    return *global_context;
}


const EmbeddedDictionaries & Context::getEmbeddedDictionaries() const
{
    return getEmbeddedDictionariesImpl(false);
}

EmbeddedDictionaries & Context::getEmbeddedDictionaries()
{
    return getEmbeddedDictionariesImpl(false);
}


const ExternalDictionaries & Context::getExternalDictionaries() const
{
    {
        std::lock_guard lock(shared->external_dictionaries_mutex);
        if (shared->external_dictionaries)
            return *shared->external_dictionaries;
    }

    const auto & config = getConfigRef();
    std::lock_guard lock(shared->external_dictionaries_mutex);
    if (!shared->external_dictionaries)
    {
        if (!this->global_context)
            throw Exception("Logical error: there is no global context", ErrorCodes::LOGICAL_ERROR);

        auto config_repository = shared->runtime_components_factory->createExternalDictionariesConfigRepository();
        shared->external_dictionaries.emplace(std::move(config_repository), config, *this->global_context);
    }
    return *shared->external_dictionaries;
}

ExternalDictionaries & Context::getExternalDictionaries()
{
    return const_cast<ExternalDictionaries &>(const_cast<const Context *>(this)->getExternalDictionaries());
}


const ExternalModels & Context::getExternalModels() const
{
    std::lock_guard lock(shared->external_models_mutex);
    if (!shared->external_models)
    {
        if (!this->global_context)
            throw Exception("Logical error: there is no global context", ErrorCodes::LOGICAL_ERROR);

        auto config_repository = shared->runtime_components_factory->createExternalModelsConfigRepository();
        shared->external_models.emplace(std::move(config_repository), *this->global_context);
    }
    return *shared->external_models;
}

ExternalModels & Context::getExternalModels()
{
    return const_cast<ExternalModels &>(const_cast<const Context *>(this)->getExternalModels());
}


EmbeddedDictionaries & Context::getEmbeddedDictionariesImpl(const bool throw_on_error) const
{
    std::lock_guard lock(shared->embedded_dictionaries_mutex);

    if (!shared->embedded_dictionaries)
    {
        auto geo_dictionaries_loader = shared->runtime_components_factory->createGeoDictionariesLoader();

        shared->embedded_dictionaries.emplace(
            std::move(geo_dictionaries_loader),
            *this->global_context,
            throw_on_error);
    }

    return *shared->embedded_dictionaries;
}


void Context::tryCreateEmbeddedDictionaries() const
{
    static_cast<void>(getEmbeddedDictionariesImpl(true));
}


void Context::setProgressCallback(ProgressCallback callback)
{
    /// Callback is set to a session or to a query. In the session, only one query is processed at a time. Therefore, the lock is not needed.
    progress_callback = callback;
}

ProgressCallback Context::getProgressCallback() const
{
    return progress_callback;
}


void Context::setProcessListElement(ProcessList::Element * elem)
{
    /// Set to a session or query. In the session, only one query is processed at a time. Therefore, the lock is not needed.
    process_list_elem = elem;
}

ProcessList::Element * Context::getProcessListElement() const
{
    return process_list_elem;
}


void Context::setUncompressedCache(size_t max_size_in_bytes)
{
    auto lock = getLock();

    if (shared->uncompressed_cache)
        throw Exception("Uncompressed cache has been already created.", ErrorCodes::LOGICAL_ERROR);

    shared->uncompressed_cache = std::make_shared<UncompressedCache>(max_size_in_bytes);
}


UncompressedCachePtr Context::getUncompressedCache() const
{
    auto lock = getLock();
    return shared->uncompressed_cache;
}


void Context::dropUncompressedCache() const
{
    auto lock = getLock();
    if (shared->uncompressed_cache)
        shared->uncompressed_cache->reset();
}


void Context::setMarkCache(size_t cache_size_in_bytes)
{
    auto lock = getLock();

    if (shared->mark_cache)
        throw Exception("Mark cache has been already created.", ErrorCodes::LOGICAL_ERROR);

    shared->mark_cache = std::make_shared<MarkCache>(cache_size_in_bytes, std::chrono::seconds(settings.mark_cache_min_lifetime));
}


MarkCachePtr Context::getMarkCache() const
{
    auto lock = getLock();
    return shared->mark_cache;
}


void Context::dropMarkCache() const
{
    auto lock = getLock();
    if (shared->mark_cache)
        shared->mark_cache->reset();
}


void Context::dropCaches() const
{
    auto lock = getLock();

    if (shared->uncompressed_cache)
        shared->uncompressed_cache->reset();

    if (shared->mark_cache)
        shared->mark_cache->reset();
}

BackgroundProcessingPool & Context::getBackgroundPool()
{
    auto lock = getLock();
    if (!shared->background_pool)
        shared->background_pool.emplace(settings.background_pool_size);
    return *shared->background_pool;
}

BackgroundSchedulePool & Context::getSchedulePool()
{
    auto lock = getLock();
    if (!shared->schedule_pool)
        shared->schedule_pool.emplace(settings.background_schedule_pool_size);
    return *shared->schedule_pool;
}

void Context::setDDLWorker(std::unique_ptr<DDLWorker> ddl_worker)
{
    auto lock = getLock();
    if (shared->ddl_worker)
        throw Exception("DDL background thread has already been initialized.", ErrorCodes::LOGICAL_ERROR);
    shared->ddl_worker = std::move(ddl_worker);
}

DDLWorker & Context::getDDLWorker() const
{
    auto lock = getLock();
    if (!shared->ddl_worker)
        throw Exception("DDL background thread is not initialized.", ErrorCodes::LOGICAL_ERROR);
    return *shared->ddl_worker;
}

zkutil::ZooKeeperPtr Context::getZooKeeper() const
{
    std::lock_guard lock(shared->zookeeper_mutex);

    if (!shared->zookeeper)
        shared->zookeeper = std::make_shared<zkutil::ZooKeeper>(getConfigRef(), "zookeeper");
    else if (shared->zookeeper->expired())
        shared->zookeeper = shared->zookeeper->startNewSession();

    return shared->zookeeper;
}

void Context::resetZooKeeper() const
{
    std::lock_guard lock(shared->zookeeper_mutex);
    shared->zookeeper.reset();
}

bool Context::hasZooKeeper() const
{
    return getConfigRef().has("zookeeper");
}


void Context::setInterserverIOAddress(const String & host, UInt16 port)
{
    shared->interserver_io_host = host;
    shared->interserver_io_port = port;
}

std::pair<String, UInt16> Context::getInterserverIOAddress() const
{
    if (shared->interserver_io_host.empty() || shared->interserver_io_port == 0)
        throw Exception("Parameter 'interserver_http(s)_port' required for replication is not specified in configuration file.",
                        ErrorCodes::NO_ELEMENTS_IN_CONFIG);

    return { shared->interserver_io_host, shared->interserver_io_port };
}

void Context::setInterserverCredentials(const String & user, const String & password)
{
    shared->interserver_io_user = user;
    shared->interserver_io_password = password;
}

std::pair<String, String> Context::getInterserverCredentials() const
{
    return { shared->interserver_io_user, shared->interserver_io_password };
}

void Context::setInterserverScheme(const String & scheme)
{
    shared->interserver_scheme = scheme;
}

String Context::getInterserverScheme() const
{
    return shared->interserver_scheme;
}

UInt16 Context::getTCPPort() const
{
    auto lock = getLock();

    auto & config = getConfigRef();
    return config.getInt("tcp_port", DBMS_DEFAULT_PORT);
}

std::optional<UInt16> Context::getTCPPortSecure() const
{
    auto lock = getLock();

    auto & config = getConfigRef();
    if (config.has("tcp_port_secure"))
        return config.getInt("tcp_port_secure");
    return {};
}

std::shared_ptr<Cluster> Context::getCluster(const std::string & cluster_name) const
{
    auto res = getClusters().getCluster(cluster_name);

    if (!res)
        throw Exception("Requested cluster '" + cluster_name + "' not found", ErrorCodes::BAD_GET);

    return res;
}


std::shared_ptr<Cluster> Context::tryGetCluster(const std::string & cluster_name) const
{
    return getClusters().getCluster(cluster_name);
}


void Context::reloadClusterConfig()
{
    while (true)
    {
        ConfigurationPtr cluster_config;
        {
            std::lock_guard lock(shared->clusters_mutex);
            cluster_config = shared->clusters_config;
        }

        auto & config = cluster_config ? *cluster_config : getConfigRef();
        auto new_clusters = std::make_unique<Clusters>(config, settings);

        {
            std::lock_guard lock(shared->clusters_mutex);
            if (shared->clusters_config.get() == cluster_config.get())
            {
                shared->clusters = std::move(new_clusters);
                return;
            }

            /// Clusters config has been suddenly changed, recompute clusters
        }
    }
}


Clusters & Context::getClusters() const
{
    std::lock_guard lock(shared->clusters_mutex);
    if (!shared->clusters)
    {
        auto & config = shared->clusters_config ? *shared->clusters_config : getConfigRef();
        shared->clusters = std::make_unique<Clusters>(config, settings);
    }

    return *shared->clusters;
}


/// On repeating calls updates existing clusters and adds new clusters, doesn't delete old clusters
void Context::setClustersConfig(const ConfigurationPtr & config, const String & config_name)
{
    std::lock_guard lock(shared->clusters_mutex);

    shared->clusters_config = config;

    if (!shared->clusters)
        shared->clusters = std::make_unique<Clusters>(*shared->clusters_config, settings, config_name);
    else
        shared->clusters->updateClusters(*shared->clusters_config, settings, config_name);
}


void Context::setCluster(const String & cluster_name, const std::shared_ptr<Cluster> & cluster)
{
    std::lock_guard lock(shared->clusters_mutex);

    if (!shared->clusters)
        throw Exception("Clusters are not set", ErrorCodes::LOGICAL_ERROR);

    shared->clusters->setCluster(cluster_name, cluster);
}


void Context::initializeSystemLogs()
{
    auto lock = getLock();
    shared->system_logs.emplace(*global_context, getConfigRef());
}

bool Context::hasTraceCollector()
{
    return shared->hasTraceCollector();
}

void Context::initializeTraceCollector()
{
    shared->initializeTraceCollector(getTraceLog());
}


std::shared_ptr<QueryLog> Context::getQueryLog()
{
    auto lock = getLock();

    if (!shared->system_logs || !shared->system_logs->query_log)
        return {};

    return shared->system_logs->query_log;
}


std::shared_ptr<QueryThreadLog> Context::getQueryThreadLog()
{
    auto lock = getLock();

    if (!shared->system_logs || !shared->system_logs->query_thread_log)
        return {};

    return shared->system_logs->query_thread_log;
}


std::shared_ptr<PartLog> Context::getPartLog(const String & part_database)
{
    auto lock = getLock();

    /// No part log or system logs are shutting down.
    if (!shared->system_logs || !shared->system_logs->part_log)
        return {};

    /// Will not log operations on system tables (including part_log itself).
    /// It doesn't make sense and not allow to destruct PartLog correctly due to infinite logging and flushing,
    /// and also make troubles on startup.
    if (part_database == shared->system_logs->part_log_database)
        return {};

    return shared->system_logs->part_log;
}


std::shared_ptr<TraceLog> Context::getTraceLog()
{
    auto lock = getLock();

    if (!shared->system_logs || !shared->system_logs->trace_log)
        return {};

    return shared->system_logs->trace_log;
}


std::shared_ptr<TextLog> Context::getTextLog()
{
    auto lock = getLock();

    if (!shared->system_logs || !shared->system_logs->text_log)
        return {};

    return shared->system_logs->text_log;
}


std::shared_ptr<MetricLog> Context::getMetricLog()
{
    auto lock = getLock();

    if (!shared->system_logs || !shared->system_logs->metric_log)
        return {};

    return shared->system_logs->metric_log;
}


CompressionCodecPtr Context::chooseCompressionCodec(size_t part_size, double part_size_ratio) const
{
    auto lock = getLock();

    if (!shared->compression_codec_selector)
    {
        constexpr auto config_name = "compression";
        auto & config = getConfigRef();

        if (config.has(config_name))
            shared->compression_codec_selector = std::make_unique<CompressionCodecSelector>(config, "compression");
        else
            shared->compression_codec_selector = std::make_unique<CompressionCodecSelector>();
    }

    return shared->compression_codec_selector->choose(part_size, part_size_ratio);
}


const MergeTreeSettings & Context::getMergeTreeSettings() const
{
    auto lock = getLock();

    if (!shared->merge_tree_settings)
    {
        auto & config = getConfigRef();
        MergeTreeSettings mt_settings;
        mt_settings.loadFromConfig("merge_tree", config);
        shared->merge_tree_settings.emplace(mt_settings);
    }

    return *shared->merge_tree_settings;
}


void Context::checkCanBeDropped(const String & database, const String & table, const size_t & size, const size_t & max_size_to_drop) const
{
    if (!max_size_to_drop || size <= max_size_to_drop)
        return;

    Poco::File force_file(getFlagsPath() + "force_drop_table");
    bool force_file_exists = force_file.exists();

    if (force_file_exists)
    {
        try
        {
            force_file.remove();
            return;
        }
        catch (...)
        {
            /// User should recreate force file on each drop, it shouldn't be protected
            tryLogCurrentException("Drop table check", "Can't remove force file to enable table or partition drop");
        }
    }

    String size_str = formatReadableSizeWithDecimalSuffix(size);
    String max_size_to_drop_str = formatReadableSizeWithDecimalSuffix(max_size_to_drop);
    std::stringstream ostr;

    ostr << "Table or Partition in " << backQuoteIfNeed(database) << "." << backQuoteIfNeed(table) << " was not dropped.\n"
         << "Reason:\n"
         << "1. Size (" << size_str << ") is greater than max_[table/partition]_size_to_drop (" << max_size_to_drop_str << ")\n"
         << "2. File '" << force_file.path() << "' intended to force DROP "
         << (force_file_exists ? "exists but not writeable (could not be removed)" : "doesn't exist") << "\n";

    ostr << "How to fix this:\n"
         << "1. Either increase (or set to zero) max_[table/partition]_size_to_drop in server config and restart ClickHouse\n"
         << "2. Either create forcing file " << force_file.path() << " and make sure that ClickHouse has write permission for it.\n"
         << "Example:\nsudo touch '" << force_file.path() << "' && sudo chmod 666 '" << force_file.path() << "'";

    throw Exception(ostr.str(), ErrorCodes::TABLE_SIZE_EXCEEDS_MAX_DROP_SIZE_LIMIT);
}


void Context::setMaxTableSizeToDrop(size_t max_size)
{
    // Is initialized at server startup
    shared->max_table_size_to_drop = max_size;
}


void Context::checkTableCanBeDropped(const String & database, const String & table, const size_t & table_size) const
{
    size_t max_table_size_to_drop = shared->max_table_size_to_drop;

    checkCanBeDropped(database, table, table_size, max_table_size_to_drop);
}


void Context::setMaxPartitionSizeToDrop(size_t max_size)
{
    // Is initialized at server startup
    shared->max_partition_size_to_drop = max_size;
}


void Context::checkPartitionCanBeDropped(const String & database, const String & table, const size_t & partition_size) const
{
    size_t max_partition_size_to_drop = shared->max_partition_size_to_drop;

    checkCanBeDropped(database, table, partition_size, max_partition_size_to_drop);
}


BlockInputStreamPtr Context::getInputFormat(const String & name, ReadBuffer & buf, const Block & sample, UInt64 max_block_size) const
{
    return FormatFactory::instance().getInput(name, buf, sample, *this, max_block_size);
}

BlockOutputStreamPtr Context::getOutputFormat(const String & name, WriteBuffer & buf, const Block & sample) const
{
    return FormatFactory::instance().getOutput(name, buf, sample, *this);
}

OutputFormatPtr Context::getOutputFormatProcessor(const String & name, WriteBuffer & buf, const Block & sample) const
{
    return FormatFactory::instance().getOutputFormat(name, buf, sample, *this);
}


time_t Context::getUptimeSeconds() const
{
    auto lock = getLock();
    return shared->uptime_watch.elapsedSeconds();
}


void Context::setConfigReloadCallback(ConfigReloadCallback && callback)
{
    /// Is initialized at server startup, so lock isn't required. Otherwise use mutex.
    shared->config_reload_callback = std::move(callback);
}

void Context::reloadConfig() const
{
    /// Use mutex if callback may be changed after startup.
    if (!shared->config_reload_callback)
        throw Exception("Can't reload config beacuse config_reload_callback is not set.", ErrorCodes::LOGICAL_ERROR);

    shared->config_reload_callback();
}


void Context::shutdown()
{
    shared->shutdown();
}


Context::ApplicationType Context::getApplicationType() const
{
    return shared->application_type;
}

void Context::setApplicationType(ApplicationType type)
{
    /// Lock isn't required, you should set it at start
    shared->application_type = type;
}

void Context::setDefaultProfiles(const Poco::Util::AbstractConfiguration & config)
{
    shared->default_profile_name = config.getString("default_profile", "default");
    shared->system_profile_name = config.getString("system_profile", shared->default_profile_name);
    setSetting("profile", shared->system_profile_name);
}

String Context::getDefaultProfileName() const
{
    return shared->default_profile_name;
}

String Context::getSystemProfileName() const
{
    return shared->system_profile_name;
}

String Context::getFormatSchemaPath() const
{
    return shared->format_schema_path;
}

void Context::setFormatSchemaPath(const String & path)
{
    shared->format_schema_path = path;
}

Context::SampleBlockCache & Context::getSampleBlockCache() const
{
    return getQueryContext().sample_block_cache;
}


bool Context::hasQueryParameters() const
{
    return !query_parameters.empty();
}


const NameToNameMap & Context::getQueryParameters() const
{
    return query_parameters;
}


void Context::setQueryParameter(const String & name, const String & value)
{
    if (!query_parameters.emplace(name, value).second)
        throw Exception("Duplicate name " + backQuote(name) + " of query parameter", ErrorCodes::BAD_ARGUMENTS);
}


#if USE_EMBEDDED_COMPILER

std::shared_ptr<CompiledExpressionCache> Context::getCompiledExpressionCache() const
{
    auto lock = getLock();
    return shared->compiled_expression_cache;
}

void Context::setCompiledExpressionCache(size_t cache_size)
{

    auto lock = getLock();

    if (shared->compiled_expression_cache)
        throw Exception("Compiled expressions cache has been already created.", ErrorCodes::LOGICAL_ERROR);

    shared->compiled_expression_cache = std::make_shared<CompiledExpressionCache>(cache_size);
}

void Context::dropCompiledExpressionCache() const
{
    auto lock = getLock();
    if (shared->compiled_expression_cache)
        shared->compiled_expression_cache->reset();
}

#endif


void Context::addXDBCBridgeCommand(std::unique_ptr<ShellCommand> cmd)
{
    auto lock = getLock();
    shared->bridge_commands.emplace_back(std::move(cmd));
}


IHostContextPtr & Context::getHostContext()
{
    return host_context;
}


const IHostContextPtr & Context::getHostContext() const
{
    return host_context;
}


std::shared_ptr<ActionLocksManager> Context::getActionLocksManager()
{
    auto lock = getLock();

    if (!shared->action_locks_manager)
        shared->action_locks_manager = std::make_shared<ActionLocksManager>(getGlobalContext());

    return shared->action_locks_manager;
}


void Context::setExternalTablesInitializer(ExternalTablesInitializer && initializer)
{
    if (external_tables_initializer_callback)
        throw Exception("External tables initializer is already set", ErrorCodes::LOGICAL_ERROR);

    external_tables_initializer_callback = std::move(initializer);
}

void Context::initializeExternalTablesIfSet()
{
    if (external_tables_initializer_callback)
    {
        external_tables_initializer_callback(*this);
        /// Reset callback
        external_tables_initializer_callback = {};
    }
}


SessionCleaner::~SessionCleaner()
{
    try
    {
        {
            std::lock_guard lock{mutex};
            quit = true;
        }

        cond.notify_one();

        thread.join();
    }
    catch (...)
    {
        DB::tryLogCurrentException(__PRETTY_FUNCTION__);
    }
}

void SessionCleaner::run()
{
    setThreadName("SessionCleaner");

    std::unique_lock lock{mutex};

    while (true)
    {
        auto interval = context.closeSessions();

        if (cond.wait_for(lock, interval, [this]() -> bool { return quit; }))
            break;
    }
}


}<|MERGE_RESOLUTION|>--- conflicted
+++ resolved
@@ -284,12 +284,11 @@
         background_pool.reset();
         schedule_pool.reset();
         ddl_worker.reset();
-<<<<<<< HEAD
-        sensitive_data_masker.reset();
-=======
 
         /// Stop trace collector if any
         trace_collector.reset();
+
+        sensitive_data_masker.reset();
     }
 
     bool hasTraceCollector()
@@ -303,7 +302,6 @@
             return;
 
         trace_collector = std::make_unique<TraceCollector>(trace_log);
->>>>>>> 4f7d472c
     }
 
 private:
