namespace DB
{

namespace ErrorCodes
{
    /** Previously, these constants were located in one enum.
      * But in this case there is a problem: when you add a new constant, you need to recompile
      *  all translation units that use at least one constant (almost the whole project).
      * Therefore it is made so that definitions of constants are located here, in one file,
      *  and their declaration are in different files, at the place of use.
      */

    extern const int UNSUPPORTED_METHOD = 1;
    extern const int UNSUPPORTED_PARAMETER = 2;
    extern const int UNEXPECTED_END_OF_FILE = 3;
    extern const int EXPECTED_END_OF_FILE = 4;
    extern const int CANNOT_PARSE_TEXT = 6;
    extern const int INCORRECT_NUMBER_OF_COLUMNS = 7;
    extern const int THERE_IS_NO_COLUMN = 8;
    extern const int SIZES_OF_COLUMNS_DOESNT_MATCH = 9;
    extern const int NOT_FOUND_COLUMN_IN_BLOCK = 10;
    extern const int POSITION_OUT_OF_BOUND = 11;
    extern const int PARAMETER_OUT_OF_BOUND = 12;
    extern const int SIZES_OF_COLUMNS_IN_TUPLE_DOESNT_MATCH = 13;
    extern const int DUPLICATE_COLUMN = 15;
    extern const int NO_SUCH_COLUMN_IN_TABLE = 16;
    extern const int DELIMITER_IN_STRING_LITERAL_DOESNT_MATCH = 17;
    extern const int CANNOT_INSERT_ELEMENT_INTO_CONSTANT_COLUMN = 18;
    extern const int SIZE_OF_FIXED_STRING_DOESNT_MATCH = 19;
    extern const int NUMBER_OF_COLUMNS_DOESNT_MATCH = 20;
    extern const int CANNOT_READ_ALL_DATA_FROM_TAB_SEPARATED_INPUT = 21;
    extern const int CANNOT_PARSE_ALL_VALUE_FROM_TAB_SEPARATED_INPUT = 22;
    extern const int CANNOT_READ_FROM_ISTREAM = 23;
    extern const int CANNOT_WRITE_TO_OSTREAM = 24;
    extern const int CANNOT_PARSE_ESCAPE_SEQUENCE = 25;
    extern const int CANNOT_PARSE_QUOTED_STRING = 26;
    extern const int CANNOT_PARSE_INPUT_ASSERTION_FAILED = 27;
    extern const int CANNOT_PRINT_FLOAT_OR_DOUBLE_NUMBER = 28;
    extern const int CANNOT_PRINT_INTEGER = 29;
    extern const int CANNOT_READ_SIZE_OF_COMPRESSED_CHUNK = 30;
    extern const int CANNOT_READ_COMPRESSED_CHUNK = 31;
    extern const int ATTEMPT_TO_READ_AFTER_EOF = 32;
    extern const int CANNOT_READ_ALL_DATA = 33;
    extern const int TOO_MANY_ARGUMENTS_FOR_FUNCTION = 34;
    extern const int TOO_FEW_ARGUMENTS_FOR_FUNCTION = 35;
    extern const int BAD_ARGUMENTS = 36;
    extern const int UNKNOWN_ELEMENT_IN_AST = 37;
    extern const int CANNOT_PARSE_DATE = 38;
    extern const int TOO_LARGE_SIZE_COMPRESSED = 39;
    extern const int CHECKSUM_DOESNT_MATCH = 40;
    extern const int CANNOT_PARSE_DATETIME = 41;
    extern const int NUMBER_OF_ARGUMENTS_DOESNT_MATCH = 42;
    extern const int ILLEGAL_TYPE_OF_ARGUMENT = 43;
    extern const int ILLEGAL_COLUMN = 44;
    extern const int ILLEGAL_NUMBER_OF_RESULT_COLUMNS = 45;
    extern const int UNKNOWN_FUNCTION = 46;
    extern const int UNKNOWN_IDENTIFIER = 47;
    extern const int NOT_IMPLEMENTED = 48;
    extern const int LOGICAL_ERROR = 49;
    extern const int UNKNOWN_TYPE = 50;
    extern const int EMPTY_LIST_OF_COLUMNS_QUERIED = 51;
    extern const int COLUMN_QUERIED_MORE_THAN_ONCE = 52;
    extern const int TYPE_MISMATCH = 53;
    extern const int STORAGE_DOESNT_ALLOW_PARAMETERS = 54;
    extern const int STORAGE_REQUIRES_PARAMETER = 55;
    extern const int UNKNOWN_STORAGE = 56;
    extern const int TABLE_ALREADY_EXISTS = 57;
    extern const int TABLE_METADATA_ALREADY_EXISTS = 58;
    extern const int ILLEGAL_TYPE_OF_COLUMN_FOR_FILTER = 59;
    extern const int UNKNOWN_TABLE = 60;
    extern const int ONLY_FILTER_COLUMN_IN_BLOCK = 61;
    extern const int SYNTAX_ERROR = 62;
    extern const int UNKNOWN_AGGREGATE_FUNCTION = 63;
    extern const int CANNOT_READ_AGGREGATE_FUNCTION_FROM_TEXT = 64;
    extern const int CANNOT_WRITE_AGGREGATE_FUNCTION_AS_TEXT = 65;
    extern const int NOT_A_COLUMN = 66;
    extern const int ILLEGAL_KEY_OF_AGGREGATION = 67;
    extern const int CANNOT_GET_SIZE_OF_FIELD = 68;
    extern const int ARGUMENT_OUT_OF_BOUND = 69;
    extern const int CANNOT_CONVERT_TYPE = 70;
    extern const int CANNOT_WRITE_AFTER_END_OF_BUFFER = 71;
    extern const int CANNOT_PARSE_NUMBER = 72;
    extern const int UNKNOWN_FORMAT = 73;
    extern const int CANNOT_READ_FROM_FILE_DESCRIPTOR = 74;
    extern const int CANNOT_WRITE_TO_FILE_DESCRIPTOR = 75;
    extern const int CANNOT_OPEN_FILE = 76;
    extern const int CANNOT_CLOSE_FILE = 77;
    extern const int UNKNOWN_TYPE_OF_QUERY = 78;
    extern const int INCORRECT_FILE_NAME = 79;
    extern const int INCORRECT_QUERY = 80;
    extern const int UNKNOWN_DATABASE = 81;
    extern const int DATABASE_ALREADY_EXISTS = 82;
    extern const int DIRECTORY_DOESNT_EXIST = 83;
    extern const int DIRECTORY_ALREADY_EXISTS = 84;
    extern const int FORMAT_IS_NOT_SUITABLE_FOR_INPUT = 85;
    extern const int RECEIVED_ERROR_FROM_REMOTE_IO_SERVER = 86;
    extern const int CANNOT_SEEK_THROUGH_FILE = 87;
    extern const int CANNOT_TRUNCATE_FILE = 88;
    extern const int UNKNOWN_COMPRESSION_METHOD = 89;
    extern const int EMPTY_LIST_OF_COLUMNS_PASSED = 90;
    extern const int SIZES_OF_MARKS_FILES_ARE_INCONSISTENT = 91;
    extern const int EMPTY_DATA_PASSED = 92;
    extern const int UNKNOWN_AGGREGATED_DATA_VARIANT = 93;
    extern const int CANNOT_MERGE_DIFFERENT_AGGREGATED_DATA_VARIANTS = 94;
    extern const int CANNOT_READ_FROM_SOCKET = 95;
    extern const int CANNOT_WRITE_TO_SOCKET = 96;
    extern const int CANNOT_READ_ALL_DATA_FROM_CHUNKED_INPUT = 97;
    extern const int CANNOT_WRITE_TO_EMPTY_BLOCK_OUTPUT_STREAM = 98;
    extern const int UNKNOWN_PACKET_FROM_CLIENT = 99;
    extern const int UNKNOWN_PACKET_FROM_SERVER = 100;
    extern const int UNEXPECTED_PACKET_FROM_CLIENT = 101;
    extern const int UNEXPECTED_PACKET_FROM_SERVER = 102;
    extern const int RECEIVED_DATA_FOR_WRONG_QUERY_ID = 103;
    extern const int TOO_SMALL_BUFFER_SIZE = 104;
    extern const int CANNOT_READ_HISTORY = 105;
    extern const int CANNOT_APPEND_HISTORY = 106;
    extern const int FILE_DOESNT_EXIST = 107;
    extern const int NO_DATA_TO_INSERT = 108;
    extern const int CANNOT_BLOCK_SIGNAL = 109;
    extern const int CANNOT_UNBLOCK_SIGNAL = 110;
    extern const int CANNOT_MANIPULATE_SIGSET = 111;
    extern const int CANNOT_WAIT_FOR_SIGNAL = 112;
    extern const int THERE_IS_NO_SESSION = 113;
    extern const int CANNOT_CLOCK_GETTIME = 114;
    extern const int UNKNOWN_SETTING = 115;
    extern const int THERE_IS_NO_DEFAULT_VALUE = 116;
    extern const int INCORRECT_DATA = 117;
    extern const int ENGINE_REQUIRED = 119;
    extern const int CANNOT_INSERT_VALUE_OF_DIFFERENT_SIZE_INTO_TUPLE = 120;
    extern const int UNSUPPORTED_JOIN_KEYS = 121;
    extern const int INCOMPATIBLE_COLUMNS = 122;
    extern const int UNKNOWN_TYPE_OF_AST_NODE = 123;
    extern const int INCORRECT_ELEMENT_OF_SET = 124;
    extern const int INCORRECT_RESULT_OF_SCALAR_SUBQUERY = 125;
    extern const int CANNOT_GET_RETURN_TYPE = 126;
    extern const int ILLEGAL_INDEX = 127;
    extern const int TOO_LARGE_ARRAY_SIZE = 128;
    extern const int FUNCTION_IS_SPECIAL = 129;
    extern const int CANNOT_READ_ARRAY_FROM_TEXT = 130;
    extern const int TOO_LARGE_STRING_SIZE = 131;
    extern const int CANNOT_CREATE_TABLE_FROM_METADATA = 132;
    extern const int AGGREGATE_FUNCTION_DOESNT_ALLOW_PARAMETERS = 133;
    extern const int PARAMETERS_TO_AGGREGATE_FUNCTIONS_MUST_BE_LITERALS = 134;
    extern const int ZERO_ARRAY_OR_TUPLE_INDEX = 135;
    extern const int UNKNOWN_ELEMENT_IN_CONFIG = 137;
    extern const int EXCESSIVE_ELEMENT_IN_CONFIG = 138;
    extern const int NO_ELEMENTS_IN_CONFIG = 139;
    extern const int ALL_REQUESTED_COLUMNS_ARE_MISSING = 140;
    extern const int SAMPLING_NOT_SUPPORTED = 141;
    extern const int NOT_FOUND_NODE = 142;
    extern const int FOUND_MORE_THAN_ONE_NODE = 143;
    extern const int FIRST_DATE_IS_BIGGER_THAN_LAST_DATE = 144;
    extern const int UNKNOWN_OVERFLOW_MODE = 145;
    extern const int QUERY_SECTION_DOESNT_MAKE_SENSE = 146;
    extern const int NOT_FOUND_FUNCTION_ELEMENT_FOR_AGGREGATE = 147;
    extern const int NOT_FOUND_RELATION_ELEMENT_FOR_CONDITION = 148;
    extern const int NOT_FOUND_RHS_ELEMENT_FOR_CONDITION = 149;
    extern const int NO_ATTRIBUTES_LISTED = 150;
    extern const int INDEX_OF_COLUMN_IN_SORT_CLAUSE_IS_OUT_OF_RANGE = 151;
    extern const int UNKNOWN_DIRECTION_OF_SORTING = 152;
    extern const int ILLEGAL_DIVISION = 153;
    extern const int AGGREGATE_FUNCTION_NOT_APPLICABLE = 154;
    extern const int UNKNOWN_RELATION = 155;
    extern const int DICTIONARIES_WAS_NOT_LOADED = 156;
    extern const int ILLEGAL_OVERFLOW_MODE = 157;
    extern const int TOO_MANY_ROWS = 158;
    extern const int TIMEOUT_EXCEEDED = 159;
    extern const int TOO_SLOW = 160;
    extern const int TOO_MANY_COLUMNS = 161;
    extern const int TOO_DEEP_SUBQUERIES = 162;
    extern const int TOO_DEEP_PIPELINE = 163;
    extern const int READONLY = 164;
    extern const int TOO_MANY_TEMPORARY_COLUMNS = 165;
    extern const int TOO_MANY_TEMPORARY_NON_CONST_COLUMNS = 166;
    extern const int TOO_DEEP_AST = 167;
    extern const int TOO_BIG_AST = 168;
    extern const int BAD_TYPE_OF_FIELD = 169;
    extern const int BAD_GET = 170;
    extern const int BLOCKS_HAVE_DIFFERENT_STRUCTURE = 171;
    extern const int CANNOT_CREATE_DIRECTORY = 172;
    extern const int CANNOT_ALLOCATE_MEMORY = 173;
    extern const int CYCLIC_ALIASES = 174;
    extern const int CHUNK_NOT_FOUND = 176;
    extern const int DUPLICATE_CHUNK_NAME = 177;
    extern const int MULTIPLE_ALIASES_FOR_EXPRESSION = 178;
    extern const int MULTIPLE_EXPRESSIONS_FOR_ALIAS = 179;
    extern const int THERE_IS_NO_PROFILE = 180;
    extern const int ILLEGAL_FINAL = 181;
    extern const int ILLEGAL_PREWHERE = 182;
    extern const int UNEXPECTED_EXPRESSION = 183;
    extern const int ILLEGAL_AGGREGATION = 184;
    extern const int UNSUPPORTED_MYISAM_BLOCK_TYPE = 185;
    extern const int UNSUPPORTED_COLLATION_LOCALE = 186;
    extern const int COLLATION_COMPARISON_FAILED = 187;
    extern const int UNKNOWN_ACTION = 188;
    extern const int TABLE_MUST_NOT_BE_CREATED_MANUALLY = 189;
    extern const int SIZES_OF_ARRAYS_DOESNT_MATCH = 190;
    extern const int SET_SIZE_LIMIT_EXCEEDED = 191;
    extern const int UNKNOWN_USER = 192;
    extern const int WRONG_PASSWORD = 193;
    extern const int REQUIRED_PASSWORD = 194;
    extern const int IP_ADDRESS_NOT_ALLOWED = 195;
    extern const int UNKNOWN_ADDRESS_PATTERN_TYPE = 196;
    extern const int SERVER_REVISION_IS_TOO_OLD = 197;
    extern const int DNS_ERROR = 198;
    extern const int UNKNOWN_QUOTA = 199;
    extern const int QUOTA_DOESNT_ALLOW_KEYS = 200;
    extern const int QUOTA_EXPIRED = 201;
    extern const int TOO_MANY_SIMULTANEOUS_QUERIES = 202;
    extern const int NO_FREE_CONNECTION = 203;
    extern const int CANNOT_FSYNC = 204;
    extern const int NESTED_TYPE_TOO_DEEP = 205;
    extern const int ALIAS_REQUIRED = 206;
    extern const int AMBIGUOUS_IDENTIFIER = 207;
    extern const int EMPTY_NESTED_TABLE = 208;
    extern const int SOCKET_TIMEOUT = 209;
    extern const int NETWORK_ERROR = 210;
    extern const int EMPTY_QUERY = 211;
    extern const int UNKNOWN_LOAD_BALANCING = 212;
    extern const int UNKNOWN_TOTALS_MODE = 213;
    extern const int CANNOT_STATVFS = 214;
    extern const int NOT_AN_AGGREGATE = 215;
    extern const int QUERY_WITH_SAME_ID_IS_ALREADY_RUNNING = 216;
    extern const int CLIENT_HAS_CONNECTED_TO_WRONG_PORT = 217;
    extern const int TABLE_IS_DROPPED = 218;
    extern const int DATABASE_NOT_EMPTY = 219;
    extern const int DUPLICATE_INTERSERVER_IO_ENDPOINT = 220;
    extern const int NO_SUCH_INTERSERVER_IO_ENDPOINT = 221;
    extern const int ADDING_REPLICA_TO_NON_EMPTY_TABLE = 222;
    extern const int UNEXPECTED_AST_STRUCTURE = 223;
    extern const int REPLICA_IS_ALREADY_ACTIVE = 224;
    extern const int NO_ZOOKEEPER = 225;
    extern const int NO_FILE_IN_DATA_PART = 226;
    extern const int UNEXPECTED_FILE_IN_DATA_PART = 227;
    extern const int BAD_SIZE_OF_FILE_IN_DATA_PART = 228;
    extern const int QUERY_IS_TOO_LARGE = 229;
    extern const int NOT_FOUND_EXPECTED_DATA_PART = 230;
    extern const int TOO_MANY_UNEXPECTED_DATA_PARTS = 231;
    extern const int NO_SUCH_DATA_PART = 232;
    extern const int BAD_DATA_PART_NAME = 233;
    extern const int NO_REPLICA_HAS_PART = 234;
    extern const int DUPLICATE_DATA_PART = 235;
    extern const int ABORTED = 236;
    extern const int NO_REPLICA_NAME_GIVEN = 237;
    extern const int FORMAT_VERSION_TOO_OLD = 238;
    extern const int CANNOT_MUNMAP = 239;
    extern const int CANNOT_MREMAP = 240;
    extern const int MEMORY_LIMIT_EXCEEDED = 241;
    extern const int TABLE_IS_READ_ONLY = 242;
    extern const int NOT_ENOUGH_SPACE = 243;
    extern const int UNEXPECTED_ZOOKEEPER_ERROR = 244;
    extern const int CORRUPTED_DATA = 246;
    extern const int INCORRECT_MARK = 247;
    extern const int INVALID_PARTITION_VALUE = 248;
    extern const int NOT_ENOUGH_BLOCK_NUMBERS = 250;
    extern const int NO_SUCH_REPLICA = 251;
    extern const int TOO_MANY_PARTS = 252;
    extern const int REPLICA_IS_ALREADY_EXIST = 253;
    extern const int NO_ACTIVE_REPLICAS = 254;
    extern const int TOO_MANY_RETRIES_TO_FETCH_PARTS = 255;
    extern const int PARTITION_ALREADY_EXISTS = 256;
    extern const int PARTITION_DOESNT_EXIST = 257;
    extern const int UNION_ALL_RESULT_STRUCTURES_MISMATCH = 258;
    extern const int CLIENT_OUTPUT_FORMAT_SPECIFIED = 260;
    extern const int UNKNOWN_BLOCK_INFO_FIELD = 261;
    extern const int BAD_COLLATION = 262;
    extern const int CANNOT_COMPILE_CODE = 263;
    extern const int INCOMPATIBLE_TYPE_OF_JOIN = 264;
    extern const int NO_AVAILABLE_REPLICA = 265;
    extern const int MISMATCH_REPLICAS_DATA_SOURCES = 266;
    extern const int STORAGE_DOESNT_SUPPORT_PARALLEL_REPLICAS = 267;
    extern const int CPUID_ERROR = 268;
    extern const int INFINITE_LOOP = 269;
    extern const int CANNOT_COMPRESS = 270;
    extern const int CANNOT_DECOMPRESS = 271;
    extern const int CANNOT_IO_SUBMIT = 272;
    extern const int CANNOT_IO_GETEVENTS = 273;
    extern const int AIO_READ_ERROR = 274;
    extern const int AIO_WRITE_ERROR = 275;
    extern const int INDEX_NOT_USED = 277;
    extern const int LEADERSHIP_LOST = 278;
    extern const int ALL_CONNECTION_TRIES_FAILED = 279;
    extern const int NO_AVAILABLE_DATA = 280;
    extern const int DICTIONARY_IS_EMPTY = 281;
    extern const int INCORRECT_INDEX = 282;
    extern const int UNKNOWN_DISTRIBUTED_PRODUCT_MODE = 283;
    extern const int UNKNOWN_GLOBAL_SUBQUERIES_METHOD = 284;
    extern const int TOO_FEW_LIVE_REPLICAS = 285;
    extern const int UNSATISFIED_QUORUM_FOR_PREVIOUS_WRITE = 286;
    extern const int UNKNOWN_FORMAT_VERSION = 287;
    extern const int DISTRIBUTED_IN_JOIN_SUBQUERY_DENIED = 288;
    extern const int REPLICA_IS_NOT_IN_QUORUM = 289;
    extern const int LIMIT_EXCEEDED = 290;
    extern const int DATABASE_ACCESS_DENIED = 291;
    extern const int LEADERSHIP_CHANGED = 292;
    extern const int MONGODB_CANNOT_AUTHENTICATE = 293;
    extern const int INVALID_BLOCK_EXTRA_INFO = 294;
    extern const int RECEIVED_EMPTY_DATA = 295;
    extern const int NO_REMOTE_SHARD_FOUND = 296;
    extern const int SHARD_HAS_NO_CONNECTIONS = 297;
    extern const int CANNOT_PIPE = 298;
    extern const int CANNOT_FORK = 299;
    extern const int CANNOT_DLSYM = 300;
    extern const int CANNOT_CREATE_CHILD_PROCESS = 301;
    extern const int CHILD_WAS_NOT_EXITED_NORMALLY = 302;
    extern const int CANNOT_SELECT = 303;
    extern const int CANNOT_WAITPID = 304;
    extern const int TABLE_WAS_NOT_DROPPED = 305;
    extern const int TOO_DEEP_RECURSION = 306;
    extern const int TOO_MANY_BYTES = 307;
    extern const int UNEXPECTED_NODE_IN_ZOOKEEPER = 308;
    extern const int FUNCTION_CANNOT_HAVE_PARAMETERS = 309;
    extern const int INVALID_SHARD_WEIGHT = 317;
    extern const int INVALID_CONFIG_PARAMETER = 318;
    extern const int UNKNOWN_STATUS_OF_INSERT = 319;
    extern const int VALUE_IS_OUT_OF_RANGE_OF_DATA_TYPE = 321;
    extern const int BARRIER_TIMEOUT = 335;
    extern const int UNKNOWN_DATABASE_ENGINE = 336;
    extern const int DDL_GUARD_IS_ACTIVE = 337;
    extern const int UNFINISHED = 341;
    extern const int METADATA_MISMATCH = 342;
    extern const int SUPPORT_IS_DISABLED = 344;
    extern const int TABLE_DIFFERS_TOO_MUCH = 345;
    extern const int CANNOT_CONVERT_CHARSET = 346;
    extern const int CANNOT_LOAD_CONFIG = 347;
    extern const int CANNOT_INSERT_NULL_IN_ORDINARY_COLUMN = 349;
    extern const int INCOMPATIBLE_SOURCE_TABLES = 350;
    extern const int AMBIGUOUS_TABLE_NAME = 351;
    extern const int AMBIGUOUS_COLUMN_NAME = 352;
    extern const int INDEX_OF_POSITIONAL_ARGUMENT_IS_OUT_OF_RANGE = 353;
    extern const int ZLIB_INFLATE_FAILED = 354;
    extern const int ZLIB_DEFLATE_FAILED = 355;
    extern const int BAD_LAMBDA = 356;
    extern const int RESERVED_IDENTIFIER_NAME = 357;
    extern const int INTO_OUTFILE_NOT_ALLOWED = 358;
    extern const int TABLE_SIZE_EXCEEDS_MAX_DROP_SIZE_LIMIT = 359;
    extern const int CANNOT_CREATE_CHARSET_CONVERTER = 360;
    extern const int SEEK_POSITION_OUT_OF_BOUND = 361;
    extern const int CURRENT_WRITE_BUFFER_IS_EXHAUSTED = 362;
    extern const int CANNOT_CREATE_IO_BUFFER = 363;
    extern const int RECEIVED_ERROR_TOO_MANY_REQUESTS = 364;
    extern const int OUTPUT_IS_NOT_SORTED = 365;
    extern const int SIZES_OF_NESTED_COLUMNS_ARE_INCONSISTENT = 366;
    extern const int TOO_MANY_FETCHES = 367;
    extern const int BAD_CAST = 368;
    extern const int ALL_REPLICAS_ARE_STALE = 369;
    extern const int DATA_TYPE_CANNOT_BE_USED_IN_TABLES = 370;
    extern const int INCONSISTENT_CLUSTER_DEFINITION = 371;
    extern const int SESSION_NOT_FOUND = 372;
    extern const int SESSION_IS_LOCKED = 373;
    extern const int INVALID_SESSION_TIMEOUT = 374;
    extern const int CANNOT_DLOPEN = 375;
    extern const int CANNOT_PARSE_UUID = 376;
    extern const int ILLEGAL_SYNTAX_FOR_DATA_TYPE = 377;
    extern const int DATA_TYPE_CANNOT_HAVE_ARGUMENTS = 378;
    extern const int UNKNOWN_STATUS_OF_DISTRIBUTED_DDL_TASK = 379;
    extern const int CANNOT_KILL = 380;
    extern const int HTTP_LENGTH_REQUIRED = 381;
    extern const int CANNOT_LOAD_CATBOOST_MODEL = 382;
    extern const int CANNOT_APPLY_CATBOOST_MODEL = 383;
    extern const int PART_IS_TEMPORARILY_LOCKED = 384;
    extern const int MULTIPLE_STREAMS_REQUIRED = 385;
    extern const int NO_COMMON_TYPE = 386;
    extern const int EXTERNAL_LOADABLE_ALREADY_EXISTS = 387;
    extern const int CANNOT_ASSIGN_OPTIMIZE = 388;
    extern const int INSERT_WAS_DEDUPLICATED = 389;
    extern const int CANNOT_GET_CREATE_TABLE_QUERY = 390;
    extern const int EXTERNAL_LIBRARY_ERROR = 391;
    extern const int QUERY_IS_PROHIBITED = 392;
    extern const int THERE_IS_NO_QUERY = 393;
    extern const int QUERY_WAS_CANCELLED = 394;
    extern const int FUNCTION_THROW_IF_VALUE_IS_NON_ZERO = 395;
    extern const int TOO_MANY_ROWS_OR_BYTES = 396;
    extern const int QUERY_IS_NOT_SUPPORTED_IN_MATERIALIZED_VIEW = 397;
    extern const int UNKNOWN_MUTATION_COMMAND = 398;
    extern const int FORMAT_IS_NOT_SUITABLE_FOR_OUTPUT = 399;
    extern const int CANNOT_STAT = 400;
    extern const int FEATURE_IS_NOT_ENABLED_AT_BUILD_TIME = 401;
    extern const int CANNOT_IOSETUP = 402;
    extern const int INVALID_JOIN_ON_EXPRESSION = 403;
    extern const int BAD_ODBC_CONNECTION_STRING = 404;
    extern const int PARTITION_SIZE_EXCEEDS_MAX_DROP_SIZE_LIMIT = 405;
    extern const int TOP_AND_LIMIT_TOGETHER = 406;
    extern const int DECIMAL_OVERFLOW = 407;
    extern const int BAD_REQUEST_PARAMETER = 408;
    extern const int EXTERNAL_EXECUTABLE_NOT_FOUND = 409;
    extern const int EXTERNAL_SERVER_IS_NOT_RESPONDING = 410;
    extern const int PTHREAD_ERROR = 411;
    extern const int NETLINK_ERROR = 412;
    extern const int CANNOT_SET_SIGNAL_HANDLER = 413;
    extern const int CANNOT_READLINE = 414;
    extern const int ALL_REPLICAS_LOST = 415;
    extern const int REPLICA_STATUS_CHANGED = 416;
    extern const int EXPECTED_ALL_OR_ANY = 417;
    extern const int UNKNOWN_JOIN_STRICTNESS = 418;
    extern const int MULTIPLE_ASSIGNMENTS_TO_COLUMN = 419;
    extern const int CANNOT_UPDATE_COLUMN = 420;
    extern const int CANNOT_ADD_DIFFERENT_AGGREGATE_STATES = 421;
    extern const int UNSUPPORTED_URI_SCHEME = 422;
    extern const int CANNOT_GETTIMEOFDAY = 423;
    extern const int CANNOT_LINK = 424;
    extern const int SYSTEM_ERROR = 425;
    extern const int NULL_POINTER_DEREFERENCE = 426;
    extern const int CANNOT_COMPILE_REGEXP = 427;
    extern const int UNKNOWN_LOG_LEVEL = 428;
    extern const int FAILED_TO_GETPWUID = 429;
    extern const int MISMATCHING_USERS_FOR_PROCESS_AND_DATA = 430;
    extern const int ILLEGAL_SYNTAX_FOR_CODEC_TYPE = 431;
    extern const int UNKNOWN_CODEC = 432;
    extern const int ILLEGAL_CODEC_PARAMETER = 433;
    extern const int CANNOT_PARSE_PROTOBUF_SCHEMA = 434;
    extern const int NO_DATA_FOR_REQUIRED_PROTOBUF_FIELD = 435;
    extern const int PROTOBUF_BAD_CAST = 436;
    extern const int PROTOBUF_FIELD_NOT_REPEATED = 437;
    extern const int DATA_TYPE_CANNOT_BE_PROMOTED = 438;
    extern const int CANNOT_SCHEDULE_TASK = 439;
    extern const int INVALID_LIMIT_EXPRESSION = 440;
    extern const int CANNOT_PARSE_DOMAIN_VALUE_FROM_STRING = 441;
    extern const int BAD_DATABASE_FOR_TEMPORARY_TABLE = 442;
    extern const int NO_COMMON_COLUMNS_WITH_PROTOBUF_SCHEMA = 443;
    extern const int UNKNOWN_PROTOBUF_FORMAT = 444;
    extern const int CANNOT_MPROTECT = 445;
    extern const int FUNCTION_NOT_ALLOWED = 446;
    extern const int HYPERSCAN_CANNOT_SCAN_TEXT = 447;
    extern const int BROTLI_READ_FAILED = 448;
    extern const int BROTLI_WRITE_FAILED = 449;
    extern const int BAD_TTL_EXPRESSION = 450;
    extern const int BAD_TTL_FILE = 451;
    extern const int SETTING_CONSTRAINT_VIOLATION = 452;
    extern const int MYSQL_CLIENT_INSUFFICIENT_CAPABILITIES = 453;
    extern const int OPENSSL_ERROR = 454;
    extern const int SUSPICIOUS_TYPE_FOR_LOW_CARDINALITY = 455;
    extern const int UNKNOWN_QUERY_PARAMETER = 456;
    extern const int BAD_QUERY_PARAMETER = 457;
    extern const int CANNOT_UNLINK = 458;
    extern const int CANNOT_SET_THREAD_PRIORITY = 459;
    extern const int CANNOT_CREATE_TIMER = 460;
    extern const int CANNOT_SET_TIMER_PERIOD = 461;
    extern const int CANNOT_DELETE_TIMER = 462;
    extern const int CANNOT_FCNTL = 463;
    extern const int CANNOT_PARSE_ELF = 464;
    extern const int CANNOT_PARSE_DWARF = 465;
    extern const int INSECURE_PATH = 466;
    extern const int CANNOT_PARSE_BOOL = 467;
    extern const int CANNOT_PTHREAD_ATTR = 468;
    extern const int VIOLATED_CONSTRAINT = 469;
    extern const int QUERY_IS_NOT_SUPPORTED_IN_LIVE_VIEW = 470;
    extern const int SETTINGS_ARE_NOT_SUPPORTED = 471;
    extern const int READONLY_SETTING = 472;
    extern const int DEADLOCK_AVOIDED = 473;
    extern const int INVALID_TEMPLATE_FORMAT = 474;
    extern const int INVALID_WITH_FILL_EXPRESSION = 475;
    extern const int WITH_TIES_WITHOUT_ORDER_BY = 476;
<<<<<<< HEAD
    extern const int UNKNOWN_POLICY = 477;
    extern const int UNKNOWN_DISK = 478;
    extern const int UNKNOWN_PROTOCOL = 479;
    extern const int PATH_ACCESS_DENIED = 480;

=======
    extern const int INVALID_USAGE_OF_INPUT = 477;
>>>>>>> f6e1a268

    extern const int KEEPER_EXCEPTION = 999;
    extern const int POCO_EXCEPTION = 1000;
    extern const int STD_EXCEPTION = 1001;
    extern const int UNKNOWN_EXCEPTION = 1002;
    extern const int METRIKA_OTHER_ERROR = 1003;

    extern const int CONDITIONAL_TREE_PARENT_NOT_FOUND = 2001;
    extern const int ILLEGAL_PROJECTION_MANIPULATOR = 2002;
}

}<|MERGE_RESOLUTION|>--- conflicted
+++ resolved
@@ -451,15 +451,12 @@
     extern const int INVALID_TEMPLATE_FORMAT = 474;
     extern const int INVALID_WITH_FILL_EXPRESSION = 475;
     extern const int WITH_TIES_WITHOUT_ORDER_BY = 476;
-<<<<<<< HEAD
-    extern const int UNKNOWN_POLICY = 477;
-    extern const int UNKNOWN_DISK = 478;
-    extern const int UNKNOWN_PROTOCOL = 479;
-    extern const int PATH_ACCESS_DENIED = 480;
-
-=======
     extern const int INVALID_USAGE_OF_INPUT = 477;
->>>>>>> f6e1a268
+    extern const int UNKNOWN_POLICY = 478;
+    extern const int UNKNOWN_DISK = 479;
+    extern const int UNKNOWN_PROTOCOL = 480;
+    extern const int PATH_ACCESS_DENIED = 481;
+
 
     extern const int KEEPER_EXCEPTION = 999;
     extern const int POCO_EXCEPTION = 1000;
