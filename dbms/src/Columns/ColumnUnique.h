--- conflicted
+++ resolved
@@ -532,7 +532,6 @@
     return indexes_with_overflow;
 }
 
-<<<<<<< HEAD
 template <typename ColumnType>
 UInt128 ColumnUnique<ColumnType>::IncrementalHash::getHash(const ColumnType & column)
 {
@@ -559,7 +558,4 @@
     return cur_hash;
 }
 
-};
-=======
-}
->>>>>>> 182ec7d3
+}