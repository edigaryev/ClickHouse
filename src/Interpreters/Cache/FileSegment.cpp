--- conflicted
+++ resolved
@@ -807,18 +807,11 @@
             return;
 
         const auto & entry = it->getEntry();
-<<<<<<< HEAD
-        if (download_state != State::DOWNLOADING && entry.size != reserved_size)
-            throw_logical(fmt::format("Expected entry.size == reserved_size ({} == {})", entry.size, reserved_size));
-
-        chassert(entry.key == key());
-        chassert(entry.offset == offset());
-=======
-        UNUSED(entry);
-        chassert(entry->size == reserved_size);
+        if (download_state != State::DOWNLOADING && entry->size != reserved_size)
+            throw_logical(fmt::format("Expected entry.size == reserved_size ({} == {})", entry->size, reserved_size));
+
         chassert(entry->key == key());
         chassert(entry->offset == offset());
->>>>>>> 74973c1b
     };
 
     const auto file_path = getPathInLocalCache();
