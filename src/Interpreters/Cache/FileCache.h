#pragma once

#include <atomic>
#include <chrono>
#include <list>
#include <map>
#include <memory>
#include <mutex>
#include <unordered_map>
#include <unordered_set>
#include <boost/functional/hash.hpp>

#include <IO/ReadSettings.h>

#include <Core/BackgroundSchedulePool.h>
#include <Interpreters/Cache/LRUFileCachePriority.h>
#include <Interpreters/Cache/FileCache_fwd.h>
#include <Interpreters/Cache/FileSegment.h>
#include <Interpreters/Cache/Metadata.h>
#include <Interpreters/Cache/QueryLimit.h>
#include <Interpreters/Cache/FileCache_fwd_internal.h>
#include <filesystem>


namespace DB
{

namespace ErrorCodes
{
    extern const int BAD_ARGUMENTS;
}

/// Local cache for remote filesystem files, represented as a set of non-overlapping non-empty file segments.
/// Different caching algorithms are implemented using IFileCachePriority.
class FileCache : private boost::noncopyable
{
public:
    using Key = DB::FileCacheKey;
    using QueryLimit = DB::FileCacheQueryLimit;
    using Priority = IFileCachePriority;
    using PriorityEntry = IFileCachePriority::Entry;
    using PriorityIterator = IFileCachePriority::Iterator;
    using PriorityIterationResult = IFileCachePriority::IterationResult;

    explicit FileCache(const FileCacheSettings & settings);

    ~FileCache();

    void initialize();

    const String & getBasePath() const;

    static Key createKeyForPath(const String & path);

    String getPathInLocalCache(const Key & key, size_t offset, FileSegmentKind segment_kind) const;

    String getPathInLocalCache(const Key & key) const;

    /**
     * Given an `offset` and `size` representing [offset, offset + size) bytes interval,
     * return list of cached non-overlapping non-empty
     * file segments `[segment1, ..., segmentN]` which intersect with given interval.
     *
     * Segments in returned list are ordered in ascending order and represent a full contiguous
     * interval (no holes). Each segment in returned list has state: DOWNLOADED, DOWNLOADING or EMPTY.
     *
     * As long as pointers to returned file segments are held
     * it is guaranteed that these file segments are not removed from cache.
     */
<<<<<<< HEAD
    FileSegmentsHolder getOrSet(const Key & key, size_t offset, size_t size, size_t file_size, const CreateFileSegmentSettings & settings);

    FileSegmentsHolder set(const Key & key, size_t offset, size_t size, const CreateFileSegmentSettings & settings);
=======
    FileSegmentsHolderPtr getOrSet(const Key & key, size_t offset, size_t size, const CreateFileSegmentSettings & settings);
>>>>>>> bb4a7f65

    /**
     * Segments in returned list are ordered in ascending order and represent a full contiguous
     * interval (no holes). Each segment in returned list has state: DOWNLOADED, DOWNLOADING or EMPTY.
     *
     * If file segment has state EMPTY, then it is also marked as "detached". E.g. it is "detached"
     * from cache (not owned by cache), and as a result will never change it's state and will be destructed
     * with the destruction of the holder, while in getOrSet() EMPTY file segments can eventually change
     * it's state (and become DOWNLOADED).
     */
    FileSegmentsHolderPtr get(const Key & key, size_t offset, size_t size);

    FileSegmentsHolderPtr set(const Key & key, size_t offset, size_t size, const CreateFileSegmentSettings & settings);

    /// Remove files by `key`. Removes files which might be used at the moment.
    void removeKeyIfExists(const Key & key);

    /// Remove files by `key`. Will not remove files which are used at the moment.
    void removeAllReleasable();

    std::vector<String> tryGetCachePaths(const Key & key);

    size_t getUsedCacheSize() const;

    size_t getFileSegmentsNum() const;

    size_t getMaxFileSegmentSize() const { return max_file_segment_size; }

    bool tryReserve(FileSegment & file_segment, size_t size);

    FileSegmentsHolderPtr getSnapshot();

    FileSegmentsHolderPtr getSnapshot(const Key & key);

    FileSegmentsHolderPtr dumpQueue();

    void cleanup();

    void deactivateBackgroundOperations();

    /// For per query cache limit.
    struct QueryContextHolder : private boost::noncopyable
    {
        QueryContextHolder(const String & query_id_, FileCache * cache_, QueryLimit::QueryContextPtr context_);

        QueryContextHolder() = default;

        ~QueryContextHolder();

        String query_id;
        FileCache * cache = nullptr;
        QueryLimit::QueryContextPtr context;
    };
    using QueryContextHolderPtr = std::unique_ptr<QueryContextHolder>;
    QueryContextHolderPtr getQueryContextHolder(const String & query_id, const ReadSettings & settings);

    CacheGuard::Lock lockCache() { return cache_guard.lock(); }

private:
    using KeyAndOffset = FileCacheKeyAndOffset;

    const size_t max_file_segment_size;
    const bool allow_persistent_files;
    const size_t bypass_cache_threshold = 0;
    const size_t delayed_cleanup_interval_ms;

    Poco::Logger * log;

    std::exception_ptr init_exception;
    std::atomic<bool> is_initialized = false;
    mutable std::mutex init_mutex;

    CacheMetadata metadata;

    FileCachePriorityPtr main_priority;
    mutable CacheGuard cache_guard;

    struct HitsCountStash
    {
        HitsCountStash(size_t hits_threashold_, size_t queue_size_)
            : hits_threshold(hits_threashold_), queue(std::make_unique<LRUFileCachePriority>(0, queue_size_))
        {
            if (!queue_size_)
                throw Exception(ErrorCodes::BAD_ARGUMENTS, "Queue size for hits queue must be non-zero");
        }
<<<<<<< HEAD
    };

    using FileSegmentsByOffset = std::map<size_t, FileSegmentCell>;
    using CachedFiles = std::unordered_map<Key, FileSegmentsByOffset>;
    using FileCacheRecords = std::unordered_map<AccessKeyAndOffset, IFileCachePriority::WriteIterator, KeyAndOffsetHash>;

    CachedFiles files;
    std::unique_ptr<IFileCachePriority> main_priority;

    FileCacheRecords stash_records;
    std::unique_ptr<IFileCachePriority> stash_priority;
    size_t max_stash_element_size;
    size_t boundary_alignment;
=======
>>>>>>> bb4a7f65

        const size_t hits_threshold;
        FileCachePriorityPtr queue;
        using Records = std::unordered_map<KeyAndOffset, PriorityIterator, FileCacheKeyAndOffsetHash>;
        Records records;
    };

    /**
     * A HitsCountStash allows to cache certain data only after it reached
     * a certain hit rate, e.g. if hit rate it 5, then data is cached on 6th cache hit.
     */
    mutable std::unique_ptr<HitsCountStash> stash;
    /**
     * A QueryLimit allows to control cache write limit per query.
     * E.g. if a query needs n bytes from cache, but it has only k bytes, where 0 <= k <= n
     * then allowed loaded cache size is std::min(n - k, max_query_cache_size).
     */
    FileCacheQueryLimitPtr query_limit;
    /**
     * A background cleanup task.
     * Clears removed cache entries from metadata.
     */
    BackgroundSchedulePool::TaskHolder cleanup_task;

    void assertInitialized() const;

    void assertCacheCorrectness();

    void loadMetadata();

    FileSegments getImpl(const LockedKey & locked_key, const FileSegment::Range & range) const;

    FileSegments splitRangeIntoFileSegments(
        LockedKey & locked_key,
        size_t offset,
        size_t size,
        FileSegment::State state,
        const CreateFileSegmentSettings & create_settings);

    void fillHolesWithEmptyFileSegments(
        LockedKey & locked_key,
        FileSegments & file_segments,
        const FileSegment::Range & range,
        bool fill_with_detached_file_segments,
        const CreateFileSegmentSettings & settings);

    KeyMetadata::iterator addFileSegment(
        LockedKey & locked_key,
        size_t offset,
        size_t size,
        FileSegment::State state,
        const CreateFileSegmentSettings & create_settings,
        const CacheGuard::Lock *);

    void cleanupThreadFunc();
};

}<|MERGE_RESOLUTION|>--- conflicted
+++ resolved
@@ -67,13 +67,8 @@
      * As long as pointers to returned file segments are held
      * it is guaranteed that these file segments are not removed from cache.
      */
-<<<<<<< HEAD
-    FileSegmentsHolder getOrSet(const Key & key, size_t offset, size_t size, size_t file_size, const CreateFileSegmentSettings & settings);
-
-    FileSegmentsHolder set(const Key & key, size_t offset, size_t size, const CreateFileSegmentSettings & settings);
-=======
-    FileSegmentsHolderPtr getOrSet(const Key & key, size_t offset, size_t size, const CreateFileSegmentSettings & settings);
->>>>>>> bb4a7f65
+    FileSegmentsHolderPtr
+    getOrSet(const Key & key, size_t offset, size_t size, size_t file_size, const CreateFileSegmentSettings & settings);
 
     /**
      * Segments in returned list are ordered in ascending order and represent a full contiguous
@@ -159,22 +154,6 @@
             if (!queue_size_)
                 throw Exception(ErrorCodes::BAD_ARGUMENTS, "Queue size for hits queue must be non-zero");
         }
-<<<<<<< HEAD
-    };
-
-    using FileSegmentsByOffset = std::map<size_t, FileSegmentCell>;
-    using CachedFiles = std::unordered_map<Key, FileSegmentsByOffset>;
-    using FileCacheRecords = std::unordered_map<AccessKeyAndOffset, IFileCachePriority::WriteIterator, KeyAndOffsetHash>;
-
-    CachedFiles files;
-    std::unique_ptr<IFileCachePriority> main_priority;
-
-    FileCacheRecords stash_records;
-    std::unique_ptr<IFileCachePriority> stash_priority;
-    size_t max_stash_element_size;
-    size_t boundary_alignment;
-=======
->>>>>>> bb4a7f65
 
         const size_t hits_threshold;
         FileCachePriorityPtr queue;
@@ -200,6 +179,8 @@
     BackgroundSchedulePool::TaskHolder cleanup_task;
 
     void assertInitialized() const;
+
+    size_t boundary_alignment;
 
     void assertCacheCorrectness();
 
