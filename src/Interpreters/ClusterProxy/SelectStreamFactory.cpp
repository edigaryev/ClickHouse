--- conflicted
+++ resolved
@@ -1,31 +1,28 @@
-#include <Interpreters/ClusterProxy/SelectStreamFactory.h>
-#include <Interpreters/Cluster.h>
 #include <Storages/StorageReplicatedMergeTree.h>
 #include <Storages/VirtualColumnUtils.h>
 #include <Common/Exception.h>
 #include <Common/ProfileEvents.h>
 #include <Common/checkStackSize.h>
+#include <Common/logger_useful.h>
+#include <Common/FailPoint.h>
 #include <TableFunctions/TableFunctionFactory.h>
 #include <IO/ConnectionTimeouts.h>
+#include <Interpreters/ClusterProxy/SelectStreamFactory.h>
+#include <Interpreters/Cluster.h>
 #include <Interpreters/AddDefaultDatabaseVisitor.h>
 #include <Interpreters/RequiredSourceColumnsVisitor.h>
 #include <Interpreters/TranslateQualifiedNamesVisitor.h>
 #include <DataTypes/ObjectUtils.h>
-
 #include <Client/IConnections.h>
-#include <Common/logger_useful.h>
-<<<<<<< HEAD
 #include <Parsers/ASTSelectQuery.h>
 #include <Parsers/ASTSetQuery.h>
-=======
-#include <Common/FailPoint.h>
->>>>>>> 7d4c97e8
 #include <Processors/QueryPlan/QueryPlan.h>
 #include <Processors/QueryPlan/ReadFromRemote.h>
 #include <Processors/QueryPlan/ExpressionStep.h>
 #include <Processors/QueryPlan/BuildQueryPipelineSettings.h>
 #include <Processors/QueryPlan/DistributedCreateLocalPlan.h>
 #include <Processors/QueryPlan/Optimizations/QueryPlanOptimizationSettings.h>
+
 
 namespace ProfileEvents
 {
@@ -153,22 +150,14 @@
     auto emplace_local_stream = [&]()
     {
         local_plans.emplace_back(createLocalPlan(
-<<<<<<< HEAD
-            query, header, context, processed_stage, shard_info.shard_num, shard_count, /*replica_num=*/0, /*replica_count=*/0, /*coordinator=*/nullptr));
-=======
-            query_ast, header, context, processed_stage, shard_info.shard_num, shard_count));
->>>>>>> 7d4c97e8
+            query, header, context, processed_stage, shard_info.shard_num, shard_count));
     };
 
     auto emplace_remote_stream = [&](bool lazy = false, time_t local_delay = 0)
     {
         remote_shards.emplace_back(Shard{
-<<<<<<< HEAD
             .query = query,
-=======
-            .query = query_ast,
             .main_table = main_table,
->>>>>>> 7d4c97e8
             .header = header,
             .shard_info = shard_info,
             .lazy = lazy,
@@ -176,9 +165,6 @@
         });
     };
 
-<<<<<<< HEAD
-    if (settings.prefer_localhost_replica && shard_info.isLocal())
-=======
     const auto & settings = context->getSettingsRef();
 
     fiu_do_on(FailPoints::use_delayed_remote_source,
@@ -191,7 +177,6 @@
     // (1) prefer_localhost_replica is about choosing one replica on a shard
     // (2) parallel replica coordinator has own logic to choose replicas to read from
     if (settings.prefer_localhost_replica && shard_info.isLocal() && !parallel_replicas_enabled)
->>>>>>> 7d4c97e8
     {
         StoragePtr main_table_storage;
 
