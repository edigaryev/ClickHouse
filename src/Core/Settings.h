--- conflicted
+++ resolved
@@ -564,13 +564,9 @@
     M(Bool, output_format_pretty_row_numbers, false, "Add row numbers before each row for pretty output format", 0) \
     M(Bool, insert_distributed_one_random_shard, false, "If setting is enabled, inserting into distributed table will choose a random shard to write when there is no sharding key", 0) \
     M(Bool, cross_to_inner_join_rewrite, true, "Use inner join instead of comma/cross join if possible", 0) \
-<<<<<<< HEAD
     M(Bool, exact_rows_before_limit, false, "When enabled, LimitBlockInputStream will always_read_till_end and the field rows_before_limit_at_least will have precise value", 0) \
-
-=======
     \
     M(Bool, output_format_arrow_low_cardinality_as_dictionary, false, "Enable output LowCardinality type as Dictionary Arrow type", 0) \
->>>>>>> fdff1778
 
 // End of FORMAT_FACTORY_SETTINGS
 // Please add settings non-related to formats into the COMMON_SETTINGS above.
