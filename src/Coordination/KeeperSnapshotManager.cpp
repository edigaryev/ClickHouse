#include <Compression/CompressedReadBuffer.h>
#include <Compression/CompressedWriteBuffer.h>
#include <Coordination/KeeperSnapshotManager.h>
#include <Coordination/ReadBufferFromNuraftBuffer.h>
#include <Coordination/WriteBufferFromNuraftBuffer.h>
#include <IO/ReadBufferFromFile.h>
#include <IO/ReadHelpers.h>
#include <IO/WriteBufferFromFile.h>
#include <IO/WriteHelpers.h>
#include <IO/copyData.h>
#include <Common/ZooKeeper/ZooKeeperIO.h>
#include <Coordination/pathUtils.h>
#include <filesystem>
#include <memory>
#include <Common/logger_useful.h>

namespace DB
{

namespace ErrorCodes
{
    extern const int UNKNOWN_FORMAT_VERSION;
    extern const int UNKNOWN_SNAPSHOT;
    extern const int LOGICAL_ERROR;
}

namespace
{
    uint64_t getSnapshotPathUpToLogIdx(const String & snapshot_path)
    {
        std::filesystem::path path(snapshot_path);
        std::string filename = path.stem();
        Strings name_parts;
        splitInto<'_'>(name_parts, filename);
        return parse<uint64_t>(name_parts[1]);
    }

    std::string getSnapshotFileName(uint64_t up_to_log_idx, bool compress_zstd)
    {
        auto base = std::string{"snapshot_"} + std::to_string(up_to_log_idx) + ".bin";
        if (compress_zstd)
            base += ".zstd";
        return base;
    }

    void writeNode(const KeeperStorage::Node & node, SnapshotVersion version, WriteBuffer & out)
    {
        writeBinary(node.getData(), out);

        /// Serialize ACL
        writeBinary(node.acl_id, out);
        writeBinary(node.is_sequental, out);
        /// Serialize stat
        writeBinary(node.stat.czxid, out);
        writeBinary(node.stat.mzxid, out);
        writeBinary(node.stat.ctime, out);
        writeBinary(node.stat.mtime, out);
        writeBinary(node.stat.version, out);
        writeBinary(node.stat.cversion, out);
        writeBinary(node.stat.aversion, out);
        writeBinary(node.stat.ephemeralOwner, out);
        writeBinary(node.stat.dataLength, out);
        writeBinary(node.stat.numChildren, out);
        writeBinary(node.stat.pzxid, out);

        writeBinary(node.seq_num, out);

        if (version >= SnapshotVersion::V4)
        {
            writeBinary(node.size_bytes, out);
        }
    }

    void readNode(KeeperStorage::Node & node, ReadBuffer & in, SnapshotVersion version, ACLMap & acl_map)
    {
        String new_data;
        readBinary(new_data, in);
        node.setData(std::move(new_data));

        if (version >= SnapshotVersion::V1)
        {
            readBinary(node.acl_id, in);
        }
        else if (version == SnapshotVersion::V0)
        {
            /// Deserialize ACL
            size_t acls_size;
            readBinary(acls_size, in);
            Coordination::ACLs acls;
            for (size_t i = 0; i < acls_size; ++i)
            {
                Coordination::ACL acl;
                readBinary(acl.permissions, in);
                readBinary(acl.scheme, in);
                readBinary(acl.id, in);
                acls.push_back(acl);
            }
            node.acl_id = acl_map.convertACLs(acls);
        }

        /// Some strange ACLID during deserialization from ZooKeeper
        if (node.acl_id == std::numeric_limits<uint64_t>::max())
            node.acl_id = 0;

        acl_map.addUsage(node.acl_id);

        readBinary(node.is_sequental, in);

        /// Deserialize stat
        readBinary(node.stat.czxid, in);
        readBinary(node.stat.mzxid, in);
        readBinary(node.stat.ctime, in);
        readBinary(node.stat.mtime, in);
        readBinary(node.stat.version, in);
        readBinary(node.stat.cversion, in);
        readBinary(node.stat.aversion, in);
        readBinary(node.stat.ephemeralOwner, in);
        readBinary(node.stat.dataLength, in);
        readBinary(node.stat.numChildren, in);
        readBinary(node.stat.pzxid, in);
        readBinary(node.seq_num, in);

        if (version >= SnapshotVersion::V4)
        {
            readBinary(node.size_bytes, in);
        }
    }

    void serializeSnapshotMetadata(const SnapshotMetadataPtr & snapshot_meta, WriteBuffer & out)
    {
        auto buffer = snapshot_meta->serialize();
        writeVarUInt(buffer->size(), out);
        out.write(reinterpret_cast<const char *>(buffer->data_begin()), buffer->size());
    }

    SnapshotMetadataPtr deserializeSnapshotMetadata(ReadBuffer & in)
    {
        size_t data_size;
        readVarUInt(data_size, in);
        auto buffer = nuraft::buffer::alloc(data_size);
        in.readStrict(reinterpret_cast<char *>(buffer->data_begin()), data_size);
        buffer->pos(0);
        return SnapshotMetadata::deserialize(*buffer);
    }
}


void KeeperStorageSnapshot::serialize(const KeeperStorageSnapshot & snapshot, WriteBuffer & out)
{
    writeBinary(static_cast<uint8_t>(snapshot.version), out);
    serializeSnapshotMetadata(snapshot.snapshot_meta, out);

    if (snapshot.version >= SnapshotVersion::V5)
    {
        writeBinary(snapshot.zxid, out);
        if (snapshot.storage->digest_enabled)
        {
            writeBinary(static_cast<uint8_t>(KeeperStorage::CURRENT_DIGEST_VERSION), out);
            writeBinary(snapshot.nodes_digest, out);
        }
        else
            writeBinary(static_cast<uint8_t>(KeeperStorage::NO_DIGEST), out);
    }

    writeBinary(snapshot.session_id, out);

    /// Better to sort before serialization, otherwise snapshots can be different on different replicas
    std::vector<std::pair<int64_t, Coordination::ACLs>> sorted_acl_map(snapshot.acl_map.begin(), snapshot.acl_map.end());
    ::sort(sorted_acl_map.begin(), sorted_acl_map.end());
    /// Serialize ACLs map
    writeBinary(sorted_acl_map.size(), out);
    for (const auto & [acl_id, acls] : sorted_acl_map)
    {
        writeBinary(acl_id, out);
        writeBinary(acls.size(), out);
        for (const auto & acl : acls)
        {
            writeBinary(acl.permissions, out);
            writeBinary(acl.scheme, out);
            writeBinary(acl.id, out);
        }
    }

    /// Serialize data tree
    writeBinary(snapshot.snapshot_container_size, out);
    size_t counter = 0;
    for (auto it = snapshot.begin; counter < snapshot.snapshot_container_size; ++counter)
    {
        const auto & path = it->key;
        const auto & node = it->value;
        /// Benign race condition possible while taking snapshot: NuRaft decide to create snapshot at some log id
        /// and only after some time we lock storage and enable snapshot mode. So snapshot_container_size can be
        /// slightly bigger than required.
        if (node.stat.mzxid > snapshot.zxid)
            break;

        writeBinary(path, out);
        writeNode(node, snapshot.version, out);

        /// Last iteration: check and exit here without iterator increment. Otherwise
        /// false positive race condition on list end is possible.
        if (counter == snapshot.snapshot_container_size - 1)
            break;

        ++it;
    }

    /// Session must be saved in a sorted order,
    /// otherwise snapshots will be different
<<<<<<< HEAD
    std::vector<std::pair<int64_t, int64_t>> sorted_session_and_timeout(
        snapshot.session_and_timeout.begin(), snapshot.session_and_timeout.end());
    std::sort(sorted_session_and_timeout.begin(), sorted_session_and_timeout.end());
=======
    std::vector<std::pair<int64_t, int64_t>> sorted_session_and_timeout(snapshot.session_and_timeout.begin(), snapshot.session_and_timeout.end());
    ::sort(sorted_session_and_timeout.begin(), sorted_session_and_timeout.end());
>>>>>>> f03119e3

    /// Serialize sessions
    size_t size = sorted_session_and_timeout.size();

    writeBinary(size, out);
    for (const auto & [session_id, timeout] : sorted_session_and_timeout)
    {
        writeBinary(session_id, out);
        writeBinary(timeout, out);

        KeeperStorage::AuthIDs ids;
        if (snapshot.session_and_auth.contains(session_id))
            ids = snapshot.session_and_auth.at(session_id);

        writeBinary(ids.size(), out);
        for (const auto & [scheme, id] : ids)
        {
            writeBinary(scheme, out);
            writeBinary(id, out);
        }
    }

    /// Serialize cluster config
    if (snapshot.cluster_config)
    {
        auto buffer = snapshot.cluster_config->serialize();
        writeVarUInt(buffer->size(), out);
        out.write(reinterpret_cast<const char *>(buffer->data_begin()), buffer->size());
    }
}

void KeeperStorageSnapshot::deserialize(SnapshotDeserializationResult & deserialization_result, ReadBuffer & in)
{
    uint8_t version;
    readBinary(version, in);
    SnapshotVersion current_version = static_cast<SnapshotVersion>(version);
    if (current_version > CURRENT_SNAPSHOT_VERSION)
        throw Exception(ErrorCodes::UNKNOWN_FORMAT_VERSION, "Unsupported snapshot version {}", version);

    deserialization_result.snapshot_meta = deserializeSnapshotMetadata(in);
    KeeperStorage & storage = *deserialization_result.storage;

    bool recalculate_digest = storage.digest_enabled;
    if (version >= SnapshotVersion::V5)
    {
        readBinary(storage.zxid, in);
        uint8_t digest_version;
        readBinary(digest_version, in);
        if (digest_version != KeeperStorage::DigestVersion::NO_DIGEST)
        {
            uint64_t nodes_digest;
            readBinary(nodes_digest, in);
            if (digest_version == KeeperStorage::CURRENT_DIGEST_VERSION)
            {
                storage.nodes_digest = nodes_digest;
                recalculate_digest = false;
            }
        }
    }
    else
        storage.zxid = deserialization_result.snapshot_meta->get_last_log_idx();

    int64_t session_id;
    readBinary(session_id, in);

    storage.session_id_counter = session_id;

    /// Before V1 we serialized ACL without acl_map
    if (current_version >= SnapshotVersion::V1)
    {
        size_t acls_map_size;

        readBinary(acls_map_size, in);
        size_t current_map_size = 0;
        while (current_map_size < acls_map_size)
        {
            uint64_t acl_id;
            readBinary(acl_id, in);

            size_t acls_size;
            readBinary(acls_size, in);
            Coordination::ACLs acls;
            for (size_t i = 0; i < acls_size; ++i)
            {
                Coordination::ACL acl;
                readBinary(acl.permissions, in);
                readBinary(acl.scheme, in);
                readBinary(acl.id, in);
                acls.push_back(acl);
            }
            storage.acl_map.addMapping(acl_id, acls);
            current_map_size++;
        }
    }

    size_t snapshot_container_size;
    readBinary(snapshot_container_size, in);

    if (recalculate_digest)
        storage.nodes_digest = 0;

    size_t current_size = 0;
    while (current_size < snapshot_container_size)
    {
        std::string path;
        readBinary(path, in);
        KeeperStorage::Node node{};
        readNode(node, in, current_version, storage.acl_map);
        storage.container.insertOrReplace(path, node);
        if (node.stat.ephemeralOwner != 0)
            storage.ephemerals[node.stat.ephemeralOwner].insert(path);

        current_size++;

        if (recalculate_digest)
            storage.nodes_digest += node.getDigest(path);
    }

    for (const auto & itr : storage.container)
    {
        if (itr.key != "/")
        {
            auto parent_path = parentPath(itr.key);
            storage.container.updateValue(
                parent_path, [path = itr.key](KeeperStorage::Node & value) { value.addChild(getBaseName(path)); });
        }
    }

    for (const auto & itr : storage.container)
    {
        if (itr.key != "/")
        {
            if (itr.value.stat.numChildren != static_cast<int32_t>(itr.value.getChildren().size()))
            {
#ifdef NDEBUG
                /// TODO (alesapin) remove this, it should be always CORRUPTED_DATA.
                LOG_ERROR(&Poco::Logger::get("KeeperSnapshotManager"), "Children counter in stat.numChildren {}"
                            " is different from actual children size {} for node {}", itr.value.stat.numChildren, itr.value.getChildren().size(), itr.key);
#else
                throw Exception(ErrorCodes::LOGICAL_ERROR, "Children counter in stat.numChildren {}"
                            " is different from actual children size {} for node {}", itr.value.stat.numChildren, itr.value.getChildren().size(), itr.key);
#endif
            }
        }
    }


    size_t active_sessions_size;
    readBinary(active_sessions_size, in);

    size_t current_session_size = 0;
    while (current_session_size < active_sessions_size)
    {
        int64_t active_session_id, timeout;
        readBinary(active_session_id, in);
        readBinary(timeout, in);
        storage.addSessionID(active_session_id, timeout);

        if (current_version >= SnapshotVersion::V1)
        {
            size_t session_auths_size;
            readBinary(session_auths_size, in);

            KeeperStorage::AuthIDs ids;
            size_t session_auth_counter = 0;
            while (session_auth_counter < session_auths_size)
            {
                String scheme, id;
                readBinary(scheme, in);
                readBinary(id, in);
                ids.emplace_back(KeeperStorage::AuthID{scheme, id});

                session_auth_counter++;
            }
            if (!ids.empty())
                storage.session_and_auth[active_session_id] = ids;
        }
        current_session_size++;
    }

    /// Optional cluster config
    ClusterConfigPtr cluster_config = nullptr;
    if (!in.eof())
    {
        size_t data_size;
        readVarUInt(data_size, in);
        auto buffer = nuraft::buffer::alloc(data_size);
        in.readStrict(reinterpret_cast<char *>(buffer->data_begin()), data_size);
        buffer->pos(0);
        deserialization_result.cluster_config = ClusterConfig::deserialize(*buffer);
    }
}

KeeperStorageSnapshot::KeeperStorageSnapshot(KeeperStorage * storage_, uint64_t up_to_log_idx_, const ClusterConfigPtr & cluster_config_)
    : storage(storage_)
    , snapshot_meta(std::make_shared<SnapshotMetadata>(up_to_log_idx_, 0, std::make_shared<nuraft::cluster_config>()))
    , session_id(storage->session_id_counter)
    , cluster_config(cluster_config_)
    , zxid(storage->zxid)
    , nodes_digest(storage->nodes_digest)
{
    auto [size, ver] = storage->container.snapshotSizeWithVersion();
    snapshot_container_size = size;
    storage->enableSnapshotMode(ver);
    begin = storage->getSnapshotIteratorBegin();
    session_and_timeout = storage->getActiveSessions();
    acl_map = storage->acl_map.getMapping();
    session_and_auth = storage->session_and_auth;
}

KeeperStorageSnapshot::KeeperStorageSnapshot(
    KeeperStorage * storage_, const SnapshotMetadataPtr & snapshot_meta_, const ClusterConfigPtr & cluster_config_)
    : storage(storage_)
    , snapshot_meta(snapshot_meta_)
    , session_id(storage->session_id_counter)
    , cluster_config(cluster_config_)
    , zxid(storage->zxid)
    , nodes_digest(storage->nodes_digest)
{
    auto [size, ver] = storage->container.snapshotSizeWithVersion();
    snapshot_container_size = size;
    storage->enableSnapshotMode(ver);
    begin = storage->getSnapshotIteratorBegin();
    session_and_timeout = storage->getActiveSessions();
    acl_map = storage->acl_map.getMapping();
    session_and_auth = storage->session_and_auth;
}

KeeperStorageSnapshot::~KeeperStorageSnapshot()
{
    storage->disableSnapshotMode();
}

KeeperSnapshotManager::KeeperSnapshotManager(
    const std::string & snapshots_path_,
    size_t snapshots_to_keep_,
    bool compress_snapshots_zstd_,
    const std::string & superdigest_,
    size_t storage_tick_time_,
    const bool digest_enabled_)
    : snapshots_path(snapshots_path_)
    , snapshots_to_keep(snapshots_to_keep_)
    , compress_snapshots_zstd(compress_snapshots_zstd_)
    , superdigest(superdigest_)
    , storage_tick_time(storage_tick_time_)
    , digest_enabled(digest_enabled_)
{
    namespace fs = std::filesystem;

    if (!fs::exists(snapshots_path))
        fs::create_directories(snapshots_path);

    for (const auto & p : fs::directory_iterator(snapshots_path))
    {
        const auto & path = p.path();

        if (!path.has_filename())
            continue;

        if (startsWith(path.filename(), "tmp_")) /// Unfinished tmp files
        {
            std::filesystem::remove(p);
            continue;
        }

        /// Not snapshot file
        if (!startsWith(path.filename(), "snapshot_"))
        {
            continue;
        }

        size_t snapshot_up_to = getSnapshotPathUpToLogIdx(p.path());
        existing_snapshots[snapshot_up_to] = p.path();
    }

    removeOutdatedSnapshotsIfNeeded();
}


std::string KeeperSnapshotManager::serializeSnapshotBufferToDisk(nuraft::buffer & buffer, uint64_t up_to_log_idx)
{
    ReadBufferFromNuraftBuffer reader(buffer);

    auto snapshot_file_name = getSnapshotFileName(up_to_log_idx, compress_snapshots_zstd);
    auto tmp_snapshot_file_name = "tmp_" + snapshot_file_name;
    std::string tmp_snapshot_path = std::filesystem::path{snapshots_path} / tmp_snapshot_file_name;
    std::string new_snapshot_path = std::filesystem::path{snapshots_path} / snapshot_file_name;

    WriteBufferFromFile plain_buf(tmp_snapshot_path);
    copyData(reader, plain_buf);
    plain_buf.sync();

    std::filesystem::rename(tmp_snapshot_path, new_snapshot_path);

    existing_snapshots.emplace(up_to_log_idx, new_snapshot_path);
    removeOutdatedSnapshotsIfNeeded();

    return new_snapshot_path;
}

nuraft::ptr<nuraft::buffer> KeeperSnapshotManager::deserializeLatestSnapshotBufferFromDisk()
{
    while (!existing_snapshots.empty())
    {
        auto latest_itr = existing_snapshots.rbegin();
        try
        {
            return deserializeSnapshotBufferFromDisk(latest_itr->first);
        }
        catch (const DB::Exception &)
        {
            std::filesystem::remove(latest_itr->second);
            existing_snapshots.erase(latest_itr->first);
            tryLogCurrentException(__PRETTY_FUNCTION__);
        }
    }

    return nullptr;
}

nuraft::ptr<nuraft::buffer> KeeperSnapshotManager::deserializeSnapshotBufferFromDisk(uint64_t up_to_log_idx) const
{
    const std::string & snapshot_path = existing_snapshots.at(up_to_log_idx);
    WriteBufferFromNuraftBuffer writer;
    ReadBufferFromFile reader(snapshot_path);
    copyData(reader, writer);
    return writer.getBuffer();
}

nuraft::ptr<nuraft::buffer> KeeperSnapshotManager::serializeSnapshotToBuffer(const KeeperStorageSnapshot & snapshot) const
{
    std::unique_ptr<WriteBufferFromNuraftBuffer> writer = std::make_unique<WriteBufferFromNuraftBuffer>();
    auto * buffer_raw_ptr = writer.get();
    std::unique_ptr<WriteBuffer> compressed_writer;
    if (compress_snapshots_zstd)
        compressed_writer = wrapWriteBufferWithCompressionMethod(std::move(writer), CompressionMethod::Zstd, 3);
    else
        compressed_writer = std::make_unique<CompressedWriteBuffer>(*writer);

    KeeperStorageSnapshot::serialize(snapshot, *compressed_writer);
    compressed_writer->finalize();
    return buffer_raw_ptr->getBuffer();
}


bool KeeperSnapshotManager::isZstdCompressed(nuraft::ptr<nuraft::buffer> buffer)
{
    static constexpr uint32_t ZSTD_COMPRESSED_MAGIC = 0xFD2FB528;
    ReadBufferFromNuraftBuffer reader(buffer);
    uint32_t magic_from_buffer;
    reader.readStrict(reinterpret_cast<char *>(&magic_from_buffer), sizeof(magic_from_buffer));
    buffer->pos(0);
    return magic_from_buffer == ZSTD_COMPRESSED_MAGIC;
}

SnapshotDeserializationResult KeeperSnapshotManager::deserializeSnapshotFromBuffer(nuraft::ptr<nuraft::buffer> buffer) const
{
    bool is_zstd_compressed = isZstdCompressed(buffer);

    std::unique_ptr<ReadBufferFromNuraftBuffer> reader = std::make_unique<ReadBufferFromNuraftBuffer>(buffer);
    std::unique_ptr<ReadBuffer> compressed_reader;

    if (is_zstd_compressed)
        compressed_reader = wrapReadBufferWithCompressionMethod(std::move(reader), CompressionMethod::Zstd);
    else
        compressed_reader = std::make_unique<CompressedReadBuffer>(*reader);

    SnapshotDeserializationResult result;
    result.storage = std::make_unique<KeeperStorage>(storage_tick_time, superdigest, digest_enabled);
    KeeperStorageSnapshot::deserialize(result, *compressed_reader);
    return result;
}

SnapshotDeserializationResult KeeperSnapshotManager::restoreFromLatestSnapshot()
{
    if (existing_snapshots.empty())
        return {};

    auto buffer = deserializeLatestSnapshotBufferFromDisk();
    if (!buffer)
        return {};
    return deserializeSnapshotFromBuffer(buffer);
}

void KeeperSnapshotManager::removeOutdatedSnapshotsIfNeeded()
{
    while (existing_snapshots.size() > snapshots_to_keep)
        removeSnapshot(existing_snapshots.begin()->first);
}

void KeeperSnapshotManager::removeSnapshot(uint64_t log_idx)
{
    auto itr = existing_snapshots.find(log_idx);
    if (itr == existing_snapshots.end())
        throw Exception(ErrorCodes::UNKNOWN_SNAPSHOT, "Unknown snapshot with log index {}", log_idx);
    std::filesystem::remove(itr->second);
    existing_snapshots.erase(itr);
}

std::pair<std::string, std::error_code> KeeperSnapshotManager::serializeSnapshotToDisk(const KeeperStorageSnapshot & snapshot)
{
    auto up_to_log_idx = snapshot.snapshot_meta->get_last_log_idx();
    auto snapshot_file_name = getSnapshotFileName(up_to_log_idx, compress_snapshots_zstd);
    auto tmp_snapshot_file_name = "tmp_" + snapshot_file_name;
    std::string tmp_snapshot_path = std::filesystem::path{snapshots_path} / tmp_snapshot_file_name;
    std::string new_snapshot_path = std::filesystem::path{snapshots_path} / snapshot_file_name;

    auto writer = std::make_unique<WriteBufferFromFile>(tmp_snapshot_path, O_WRONLY | O_TRUNC | O_CREAT | O_CLOEXEC | O_APPEND);
    std::unique_ptr<WriteBuffer> compressed_writer;
    if (compress_snapshots_zstd)
        compressed_writer = wrapWriteBufferWithCompressionMethod(std::move(writer), CompressionMethod::Zstd, 3);
    else
        compressed_writer = std::make_unique<CompressedWriteBuffer>(*writer);

    KeeperStorageSnapshot::serialize(snapshot, *compressed_writer);
    compressed_writer->finalize();
    compressed_writer->sync();

    std::error_code ec;
    std::filesystem::rename(tmp_snapshot_path, new_snapshot_path, ec);
    if (!ec)
    {
        existing_snapshots.emplace(up_to_log_idx, new_snapshot_path);
        removeOutdatedSnapshotsIfNeeded();
    }
    return {new_snapshot_path, ec};
}

}<|MERGE_RESOLUTION|>--- conflicted
+++ resolved
@@ -207,14 +207,9 @@
 
     /// Session must be saved in a sorted order,
     /// otherwise snapshots will be different
-<<<<<<< HEAD
     std::vector<std::pair<int64_t, int64_t>> sorted_session_and_timeout(
         snapshot.session_and_timeout.begin(), snapshot.session_and_timeout.end());
-    std::sort(sorted_session_and_timeout.begin(), sorted_session_and_timeout.end());
-=======
-    std::vector<std::pair<int64_t, int64_t>> sorted_session_and_timeout(snapshot.session_and_timeout.begin(), snapshot.session_and_timeout.end());
     ::sort(sorted_session_and_timeout.begin(), sorted_session_and_timeout.end());
->>>>>>> f03119e3
 
     /// Serialize sessions
     size_t size = sorted_session_and_timeout.size();
