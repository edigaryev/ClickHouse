--- conflicted
+++ resolved
@@ -76,11 +76,8 @@
         bool low_cardinality_as_dictionary = false;
         bool import_nested = false;
         bool allow_missing_columns = false;
-<<<<<<< HEAD
         bool skip_columns_with_unsupported_types_in_schema_inference = false;
-=======
         bool case_insensitive_column_matching = false;
->>>>>>> 083f8109
     } arrow;
 
     struct
@@ -144,11 +141,8 @@
         UInt64 row_group_size = 1000000;
         bool import_nested = false;
         bool allow_missing_columns = false;
-<<<<<<< HEAD
         bool skip_columns_with_unsupported_types_in_schema_inference = false;
-=======
         bool case_insensitive_column_matching = false;
->>>>>>> 083f8109
     } parquet;
 
     struct Pretty
@@ -230,11 +224,8 @@
         bool import_nested = false;
         bool allow_missing_columns = false;
         int64_t row_batch_size = 100'000;
-<<<<<<< HEAD
         bool skip_columns_with_unsupported_types_in_schema_inference = false;
-=======
         bool case_insensitive_column_matching = false;
->>>>>>> 083f8109
     } orc;
 
     /// For capnProto format we should determine how to
