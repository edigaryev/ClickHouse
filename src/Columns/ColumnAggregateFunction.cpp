#include <Columns/ColumnAggregateFunction.h>
#include <Columns/ColumnsCommon.h>
#include <Common/assert_cast.h>
#include <AggregateFunctions/AggregateFunctionState.h>
#include <DataStreams/ColumnGathererStream.h>
#include <IO/WriteBufferFromArena.h>
#include <IO/WriteBufferFromString.h>
#include <IO/Operators.h>
#include <Common/SipHash.h>
#include <Common/AlignedBuffer.h>
#include <Common/typeid_cast.h>
#include <Common/Arena.h>
#include <Common/WeakHash.h>
#include <Common/HashTable/Hash.h>

#include <AggregateFunctions/AggregateFunctionMLMethod.h>

namespace DB
{

namespace ErrorCodes
{
    extern const int LOGICAL_ERROR;
    extern const int PARAMETER_OUT_OF_BOUND;
    extern const int SIZES_OF_COLUMNS_DOESNT_MATCH;
    extern const int ILLEGAL_TYPE_OF_ARGUMENT;
}


ColumnAggregateFunction::~ColumnAggregateFunction()
{
    if (!func->hasTrivialDestructor() && !src)
        for (auto * val : data)
            func->destroy(val);
}

void ColumnAggregateFunction::addArena(ConstArenaPtr arena_)
{
    foreign_arenas.push_back(arena_);
}

MutableColumnPtr ColumnAggregateFunction::convertToValues()
{
    /** If the aggregate function returns an unfinalized/unfinished state,
        * then you just need to copy pointers to it and also shared ownership of data.
        *
        * Also replace the aggregate function with the nested function.
        * That is, if this column is the states of the aggregate function `aggState`,
        * then we return the same column, but with the states of the aggregate function `agg`.
        * These are the same states, changing only the function to which they correspond.
        *
        * Further is quite difficult to understand.
        * Example when this happens:
        *
        * SELECT k, finalizeAggregation(quantileTimingState(0.5)(x)) FROM ... GROUP BY k WITH TOTALS
        *
        * This calculates the aggregate function `quantileTimingState`.
        * Its return type AggregateFunction(quantileTiming(0.5), UInt64)`.
        * Due to the presence of WITH TOTALS, during aggregation the states of this aggregate function will be stored
        *  in the ColumnAggregateFunction column of type
        *  AggregateFunction(quantileTimingState(0.5), UInt64).
        * Then, in `TotalsHavingBlockInputStream`, it will be called `convertToValues` method,
        *  to get the "ready" values.
        * But it just converts a column of type
        *   `AggregateFunction(quantileTimingState(0.5), UInt64)`
        * into `AggregateFunction(quantileTiming(0.5), UInt64)`
        * - in the same states.
        *
        * Then `finalizeAggregation` function will be calculated, which will call `convertToValues` already on the result.
        * And this converts a column of type
        *   AggregateFunction(quantileTiming(0.5), UInt64)
        * into UInt16 - already finished result of `quantileTiming`.
        */
    if (const AggregateFunctionState *function_state = typeid_cast<const AggregateFunctionState *>(func.get()))
    {
        auto res = createView();
        res->set(function_state->getNestedFunction());
        res->data.assign(data.begin(), data.end());
        return res;
    }

    if (func->isFinalizationNeeded())
    {
        /// Finalization may affect function internal state.
        ensureOwnership();
        func->finalizeBatch(data.size(), data.data(), 0);
    }

    MutableColumnPtr res = func->getReturnType()->createColumn();
    res->reserve(data.size());

<<<<<<< HEAD
    func->batchInsertResultInto(data.size(), data.data(), 0, *res);
=======
    for (auto * val : data)
        func->insertResultInto(val, *res);
>>>>>>> 51922d3f

    return res;
}

MutableColumnPtr ColumnAggregateFunction::predictValues(Block & block, const ColumnNumbers & arguments, const Context & context) const
{
    MutableColumnPtr res = func->getReturnTypeToPredict()->createColumn();
    res->reserve(data.size());

    auto * machine_learning_function = func.get();
    if (machine_learning_function)
    {
        if (data.size() == 1)
        {
            /// Case for const column. Predict using single model.
            machine_learning_function->predictValues(data[0], *res, block, 0, block.rows(), arguments, context);
        }
        else
        {
            /// Case for non-constant column. Use different aggregate function for each row.
            size_t row_num = 0;
            for (auto * val : data)
            {
                machine_learning_function->predictValues(val, *res, block, row_num, 1, arguments, context);
                ++row_num;
            }
        }
    }
    else
    {
        throw Exception("Illegal aggregate function is passed",
                ErrorCodes::ILLEGAL_TYPE_OF_ARGUMENT);
    }
    return res;
}

void ColumnAggregateFunction::ensureOwnership()
{
    if (src)
    {
        /// We must copy all data from src and take ownership.
        size_t size = data.size();

        Arena & arena = createOrGetArena();
        size_t size_of_state = func->sizeOfData();
        size_t align_of_state = func->alignOfData();

        size_t rollback_pos = 0;
        try
        {
            for (size_t i = 0; i < size; ++i)
            {
                ConstAggregateDataPtr old_place = data[i];
                data[i] = arena.alignedAlloc(size_of_state, align_of_state);
                func->create(data[i]);
                ++rollback_pos;
                func->merge(data[i], old_place, &arena);
            }
        }
        catch (...)
        {
            /// If we failed to take ownership, destroy all temporary data.

            if (!func->hasTrivialDestructor())
                for (size_t i = 0; i < rollback_pos; ++i)
                    func->destroy(data[i]);

            throw;
        }

        /// Now we own all data.
        src.reset();
    }
}


bool ColumnAggregateFunction::structureEquals(const IColumn & to) const
{
    const auto * to_concrete = typeid_cast<const ColumnAggregateFunction *>(&to);
    if (!to_concrete)
        return false;

    /// AggregateFunctions must be the same.

    const IAggregateFunction & func_this = *func;
    const IAggregateFunction & func_to = *to_concrete->func;

    return typeid(func_this) == typeid(func_to);
}


void ColumnAggregateFunction::insertRangeFrom(const IColumn & from, size_t start, size_t length)
{
    const ColumnAggregateFunction & from_concrete = assert_cast<const ColumnAggregateFunction &>(from);

    if (start + length > from_concrete.data.size())
        throw Exception("Parameters start = " + toString(start) + ", length = " + toString(length)
                + " are out of bound in ColumnAggregateFunction::insertRangeFrom method"
                  " (data.size() = "
                + toString(from_concrete.data.size())
                + ").",
            ErrorCodes::PARAMETER_OUT_OF_BOUND);

    if (!empty() && src.get() != &from_concrete)
    {
        /// Must create new states of aggregate function and take ownership of it,
        ///  because ownership of states of aggregate function cannot be shared for individual rows,
        ///  (only as a whole).

        size_t end = start + length;
        for (size_t i = start; i < end; ++i)
            insertFrom(from, i);
    }
    else
    {
        /// Keep shared ownership of aggregation states.
        src = from_concrete.getPtr();

        size_t old_size = data.size();
        data.resize(old_size + length);
        memcpy(data.data() + old_size, &from_concrete.data[start], length * sizeof(data[0]));
    }
}


ColumnPtr ColumnAggregateFunction::filter(const Filter & filter, ssize_t result_size_hint) const
{
    size_t size = data.size();
    if (size != filter.size())
        throw Exception("Size of filter doesn't match size of column.", ErrorCodes::SIZES_OF_COLUMNS_DOESNT_MATCH);

    if (size == 0)
        return cloneEmpty();

    auto res = createView();
    auto & res_data = res->data;

    if (result_size_hint)
        res_data.reserve(result_size_hint > 0 ? result_size_hint : size);

    for (size_t i = 0; i < size; ++i)
        if (filter[i])
            res_data.push_back(data[i]);

    /// To save RAM in case of too strong filtering.
    if (res_data.size() * 2 < res_data.capacity())
        res_data = Container(res_data.cbegin(), res_data.cend());

    return res;
}


ColumnPtr ColumnAggregateFunction::permute(const Permutation & perm, size_t limit) const
{
    size_t size = data.size();

    if (limit == 0)
        limit = size;
    else
        limit = std::min(size, limit);

    if (perm.size() < limit)
        throw Exception("Size of permutation is less than required.", ErrorCodes::SIZES_OF_COLUMNS_DOESNT_MATCH);

    auto res = createView();

    res->data.resize(limit);
    for (size_t i = 0; i < limit; ++i)
        res->data[i] = data[perm[i]];

    return res;
}

ColumnPtr ColumnAggregateFunction::index(const IColumn & indexes, size_t limit) const
{
    return selectIndexImpl(*this, indexes, limit);
}

template <typename Type>
ColumnPtr ColumnAggregateFunction::indexImpl(const PaddedPODArray<Type> & indexes, size_t limit) const
{
    auto res = createView();

    res->data.resize(limit);
    for (size_t i = 0; i < limit; ++i)
        res->data[i] = data[indexes[i]];

    return res;
}

INSTANTIATE_INDEX_IMPL(ColumnAggregateFunction)

/// Is required to support operations with Set
void ColumnAggregateFunction::updateHashWithValue(size_t n, SipHash & hash) const
{
    WriteBufferFromOwnString wbuf;
    func->serialize(data[n], wbuf);
    hash.update(wbuf.str().c_str(), wbuf.str().size());
}

void ColumnAggregateFunction::updateWeakHash32(WeakHash32 & hash) const
{
    auto s = data.size();
    if (hash.getData().size() != data.size())
        throw Exception("Size of WeakHash32 does not match size of column: column size is " + std::to_string(s) +
                        ", hash size is " + std::to_string(hash.getData().size()), ErrorCodes::LOGICAL_ERROR);

    auto & hash_data = hash.getData();

    std::vector<UInt8> v;
    for (size_t i = 0; i < s; ++i)
    {
        WriteBufferFromVector<std::vector<UInt8>> wbuf(v);
        func->serialize(data[i], wbuf);
        wbuf.finalize();
        hash_data[i] = ::updateWeakHash32(v.data(), v.size(), hash_data[i]);
    }
}

/// The returned size is less than real size. The reason is that some parts of
/// aggregate function data may be allocated on shared arenas. These arenas are
/// used for several blocks, and also may be updated concurrently from other
/// threads, so we can't know the size of these data.
size_t ColumnAggregateFunction::byteSize() const
{
    return data.size() * sizeof(data[0])
            + (my_arena ? my_arena->size() : 0);
}

/// Like in byteSize(), the size is underestimated.
size_t ColumnAggregateFunction::allocatedBytes() const
{
    return data.allocated_bytes()
            + (my_arena ? my_arena->size() : 0);
}

void ColumnAggregateFunction::protect()
{
    data.protect();
}

MutableColumnPtr ColumnAggregateFunction::cloneEmpty() const
{
    return create(func);
}

String ColumnAggregateFunction::getTypeString() const
{
    return DataTypeAggregateFunction(func, func->getArgumentTypes(), func->getParameters()).getName();
}

Field ColumnAggregateFunction::operator[](size_t n) const
{
    Field field = AggregateFunctionStateData();
    field.get<AggregateFunctionStateData &>().name = getTypeString();
    {
        WriteBufferFromString buffer(field.get<AggregateFunctionStateData &>().data);
        func->serialize(data[n], buffer);
    }
    return field;
}

void ColumnAggregateFunction::get(size_t n, Field & res) const
{
    res = AggregateFunctionStateData();
    res.get<AggregateFunctionStateData &>().name = getTypeString();
    {
        WriteBufferFromString buffer(res.get<AggregateFunctionStateData &>().data);
        func->serialize(data[n], buffer);
    }
}

StringRef ColumnAggregateFunction::getDataAt(size_t n) const
{
    return StringRef(reinterpret_cast<const char *>(&data[n]), sizeof(data[n]));
}

void ColumnAggregateFunction::insertData(const char * pos, size_t /*length*/)
{
    ensureOwnership();
    data.push_back(*reinterpret_cast<const AggregateDataPtr *>(pos));
}

void ColumnAggregateFunction::insertFrom(const IColumn & from, size_t n)
{
    /// Must create new state of aggregate function and take ownership of it,
    ///  because ownership of states of aggregate function cannot be shared for individual rows,
    ///  (only as a whole, see comment above).
    ensureOwnership();
    insertDefault();
    insertMergeFrom(from, n);
}

void ColumnAggregateFunction::insertFrom(ConstAggregateDataPtr place)
{
    ensureOwnership();
    insertDefault();
    insertMergeFrom(place);
}

void ColumnAggregateFunction::insertMergeFrom(ConstAggregateDataPtr place)
{
    func->merge(data.back(), place, &createOrGetArena());
}

void ColumnAggregateFunction::insertMergeFrom(const IColumn & from, size_t n)
{
    insertMergeFrom(assert_cast<const ColumnAggregateFunction &>(from).data[n]);
}

Arena & ColumnAggregateFunction::createOrGetArena()
{
    if (unlikely(!my_arena))
        my_arena = std::make_shared<Arena>();

    return *my_arena.get();
}


static void pushBackAndCreateState(ColumnAggregateFunction::Container & data, Arena & arena, IAggregateFunction * func)
{
    data.push_back(arena.alignedAlloc(func->sizeOfData(), func->alignOfData()));
    try
    {
        func->create(data.back());
    }
    catch (...)
    {
        data.pop_back();
        throw;
    }
}

void ColumnAggregateFunction::insert(const Field & x)
{
    String type_string = getTypeString();

    if (x.getType() != Field::Types::AggregateFunctionState)
        throw Exception(String("Inserting field of type ") + x.getTypeName() + " into ColumnAggregateFunction. "
                        "Expected " + Field::Types::toString(Field::Types::AggregateFunctionState), ErrorCodes::LOGICAL_ERROR);

    const auto & field_name = x.get<const AggregateFunctionStateData &>().name;
    if (type_string != field_name)
        throw Exception("Cannot insert filed with type " + field_name + " into column with type " + type_string,
                ErrorCodes::ILLEGAL_TYPE_OF_ARGUMENT);

    ensureOwnership();
    Arena & arena = createOrGetArena();
    pushBackAndCreateState(data, arena, func.get());
    ReadBufferFromString read_buffer(x.get<const AggregateFunctionStateData &>().data);
    func->deserialize(data.back(), read_buffer, &arena);
}

void ColumnAggregateFunction::insertDefault()
{
    ensureOwnership();
    Arena & arena = createOrGetArena();
    pushBackAndCreateState(data, arena, func.get());
}

StringRef ColumnAggregateFunction::serializeValueIntoArena(size_t n, Arena & arena, const char *& begin) const
{
    WriteBufferFromArena out(arena, begin);
    func->serialize(data[n], out);
    return out.finish();
}

const char * ColumnAggregateFunction::deserializeAndInsertFromArena(const char * src_arena)
{
    ensureOwnership();

    /** Parameter "src_arena" points to Arena, from which we will deserialize the state.
      * And "dst_arena" is another Arena, that aggregate function state will use to store its data.
      */
    Arena & dst_arena = createOrGetArena();
    pushBackAndCreateState(data, dst_arena, func.get());

    /** We will read from src_arena.
      * There is no limit for reading - it is assumed, that we can read all that we need after src_arena pointer.
      * Buf ReadBufferFromMemory requires some bound. We will use arbitrary big enough number, that will not overflow pointer.
      * NOTE Technically, this is not compatible with C++ standard,
      *  as we cannot legally compare pointers after last element + 1 of some valid memory region.
      *  Probably this will not work under UBSan.
      */
    ReadBufferFromMemory read_buffer(src_arena, std::numeric_limits<char *>::max() - src_arena - 1);
    func->deserialize(data.back(), read_buffer, &dst_arena);

    return read_buffer.position();
}

void ColumnAggregateFunction::popBack(size_t n)
{
    size_t size = data.size();
    size_t new_size = size - n;

    if (!src)
        for (size_t i = new_size; i < size; ++i)
            func->destroy(data[i]);

    data.resize_assume_reserved(new_size);
}

ColumnPtr ColumnAggregateFunction::replicate(const IColumn::Offsets & offsets) const
{
    size_t size = data.size();
    if (size != offsets.size())
        throw Exception("Size of offsets doesn't match size of column.", ErrorCodes::SIZES_OF_COLUMNS_DOESNT_MATCH);

    if (size == 0)
        return cloneEmpty();

    auto res = createView();
    auto & res_data = res->data;
    res_data.reserve(offsets.back());

    IColumn::Offset prev_offset = 0;
    for (size_t i = 0; i < size; ++i)
    {
        size_t size_to_replicate = offsets[i] - prev_offset;
        prev_offset = offsets[i];

        for (size_t j = 0; j < size_to_replicate; ++j)
            res_data.push_back(data[i]);
    }

    return res;
}

MutableColumns ColumnAggregateFunction::scatter(IColumn::ColumnIndex num_columns, const IColumn::Selector & selector) const
{
    /// Columns with scattered values will point to this column as the owner of values.
    MutableColumns columns(num_columns);
    for (auto & column : columns)
        column = createView();

    size_t num_rows = size();

    {
        size_t reserve_size = double(num_rows) / num_columns * 1.1; /// 1.1 is just a guess. Better to use n-sigma rule.

        if (reserve_size > 1)
            for (auto & column : columns)
                column->reserve(reserve_size);
    }

    for (size_t i = 0; i < num_rows; ++i)
        assert_cast<ColumnAggregateFunction &>(*columns[selector[i]]).data.push_back(data[i]);

    return columns;
}

void ColumnAggregateFunction::getPermutation(bool /*reverse*/, size_t /*limit*/, int /*nan_direction_hint*/, IColumn::Permutation & res) const
{
    size_t s = data.size();
    res.resize(s);
    for (size_t i = 0; i < s; ++i)
        res[i] = i;
}

void ColumnAggregateFunction::gather(ColumnGathererStream & gatherer)
{
    gatherer.gather(*this);
}

void ColumnAggregateFunction::getExtremes(Field & min, Field & max) const
{
    /// Place serialized default values into min/max.

    AlignedBuffer place_buffer(func->sizeOfData(), func->alignOfData());
    AggregateDataPtr place = place_buffer.data();

    AggregateFunctionStateData serialized;
    serialized.name = getTypeString();

    func->create(place);
    try
    {
        WriteBufferFromString buffer(serialized.data);
        func->serialize(place, buffer);
    }
    catch (...)
    {
        func->destroy(place);
        throw;
    }
    func->destroy(place);

    min = serialized;
    max = serialized;
}

namespace
{

ConstArenas concatArenas(const ConstArenas & array, ConstArenaPtr arena)
{
    ConstArenas result = array;
    if (arena)
        result.push_back(std::move(arena));

    return result;
}

}

ColumnAggregateFunction::MutablePtr ColumnAggregateFunction::createView() const
{
    auto res = create(func, concatArenas(foreign_arenas, my_arena));
    res->src = getPtr();
    return res;
}

ColumnAggregateFunction::ColumnAggregateFunction(const ColumnAggregateFunction & src_)
    : COWHelper<IColumn, ColumnAggregateFunction>(src_),
    foreign_arenas(concatArenas(src_.foreign_arenas, src_.my_arena)),
    func(src_.func), src(src_.getPtr()), data(src_.data.begin(), src_.data.end())
{
}

}<|MERGE_RESOLUTION|>--- conflicted
+++ resolved
@@ -89,12 +89,7 @@
     MutableColumnPtr res = func->getReturnType()->createColumn();
     res->reserve(data.size());
 
-<<<<<<< HEAD
     func->batchInsertResultInto(data.size(), data.data(), 0, *res);
-=======
-    for (auto * val : data)
-        func->insertResultInto(val, *res);
->>>>>>> 51922d3f
 
     return res;
 }
