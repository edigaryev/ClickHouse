--- conflicted
+++ resolved
@@ -155,13 +155,8 @@
     }
 
     // SETTINGS key1 = value1, key2 = value2, ...
-<<<<<<< HEAD
     ParserKeyword s_settings(Keyword::SETTINGS);
-    if (s_settings.ignore(pos, expected))
-=======
-    ParserKeyword s_settings("SETTINGS");
     if (!query_with_output.settings_ast && s_settings.ignore(pos, expected))
->>>>>>> 698ceee1
     {
         ParserSetQuery parser_settings(true);
         if (!parser_settings.parse(pos, query_with_output.settings_ast, expected))
