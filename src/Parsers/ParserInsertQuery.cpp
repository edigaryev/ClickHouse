--- conflicted
+++ resolved
@@ -132,7 +132,6 @@
 
     Pos before_values = pos;
     String format_str;
-    bool values = false;
 
     /// VALUES or FORMAT or SELECT or WITH or WATCH.
     /// After FROM INFILE we expect FORMAT, SELECT, WITH or nothing.
@@ -141,7 +140,6 @@
         /// If VALUES is defined in query, everything except setting will be parsed as data
         data = pos->begin;
         format_str = "Values";
-        values = true;
     }
     else if (s_format.ignore(pos, expected))
     {
@@ -186,13 +184,9 @@
         ParserSetQuery parser_settings(true);
         if (!parser_settings.parse(pos, settings_ast, expected))
             return false;
-<<<<<<< HEAD
-        if (values)
-=======
         /// In case of INSERT INTO ... VALUES SETTINGS ... (...), (...), ...
         /// we should move data pointer after all settings.
         if (data != nullptr)
->>>>>>> f644602e
             data = pos->begin;
     }
 
