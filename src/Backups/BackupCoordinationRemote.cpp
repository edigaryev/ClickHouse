#include <Backups/BackupCoordinationRemote.h>

#include <base/hex.h>

#include <Access/Common/AccessEntityType.h>
#include <Backups/BackupCoordinationReplicatedAccess.h>
#include <Backups/BackupCoordinationStage.h>
#include <Core/ServerUUID.h>
#include <Functions/UserDefined/UserDefinedSQLObjectType.h>
#include <IO/ReadBufferFromString.h>
#include <IO/ReadHelpers.h>
#include <IO/WriteBufferFromString.h>
#include <IO/WriteHelpers.h>
#include <Common/ZooKeeper/Common.h>
#include <Common/ZooKeeper/KeeperException.h>
#include <Common/ZooKeeper/ZooKeeperWithFaultInjection.h>
#include <Common/escapeForFileName.h>


namespace DB
{

namespace ErrorCodes
{
    extern const int LOGICAL_ERROR;
}

namespace Stage = BackupCoordinationStage;

namespace
{
    using PartNameAndChecksum = IBackupCoordination::PartNameAndChecksum;
    using MutationInfo = IBackupCoordination::MutationInfo;

    struct ReplicatedPartNames
    {
        std::vector<PartNameAndChecksum> part_names_and_checksums;
        String table_name_for_logs;

        static String serialize(const std::vector<PartNameAndChecksum> & part_names_and_checksums_, const String & table_name_for_logs_)
        {
            WriteBufferFromOwnString out;
            writeBinary(part_names_and_checksums_.size(), out);
            for (const auto & part_name_and_checksum : part_names_and_checksums_)
            {
                writeBinary(part_name_and_checksum.part_name, out);
                writeBinary(part_name_and_checksum.checksum, out);
            }
            writeBinary(table_name_for_logs_, out);
            return out.str();
        }

        static ReplicatedPartNames deserialize(const String & str)
        {
            ReadBufferFromString in{str};
            ReplicatedPartNames res;
            size_t num;
            readBinary(num, in);
            res.part_names_and_checksums.resize(num);
            for (size_t i = 0; i != num; ++i)
            {
                readBinary(res.part_names_and_checksums[i].part_name, in);
                readBinary(res.part_names_and_checksums[i].checksum, in);
            }
            readBinary(res.table_name_for_logs, in);
            return res;
        }
    };

    struct ReplicatedMutations
    {
        std::vector<MutationInfo> mutations;
        String table_name_for_logs;

        static String serialize(const std::vector<MutationInfo> & mutations_, const String & table_name_for_logs_)
        {
            WriteBufferFromOwnString out;
            writeBinary(mutations_.size(), out);
            for (const auto & mutation : mutations_)
            {
                writeBinary(mutation.id, out);
                writeBinary(mutation.entry, out);
            }
            writeBinary(table_name_for_logs_, out);
            return out.str();
        }

        static ReplicatedMutations deserialize(const String & str)
        {
            ReadBufferFromString in{str};
            ReplicatedMutations res;
            size_t num;
            readBinary(num, in);
            res.mutations.resize(num);
            for (size_t i = 0; i != num; ++i)
            {
                readBinary(res.mutations[i].id, in);
                readBinary(res.mutations[i].entry, in);
            }
            readBinary(res.table_name_for_logs, in);
            return res;
        }
    };

    struct FileInfos
    {
        BackupFileInfos file_infos;

        static String serialize(const BackupFileInfos & file_infos_)
        {
            WriteBufferFromOwnString out;
            writeBinary(file_infos_.size(), out);
            for (const auto & info : file_infos_)
            {
                writeBinary(info.file_name, out);
                writeBinary(info.size, out);
                writeBinary(info.checksum, out);
                writeBinary(info.base_size, out);
                writeBinary(info.base_checksum, out);
                writeBinary(info.encrypted_by_disk, out);
                writeBinary(info.reference_target, out);
                /// We don't store `info.data_file_name` and `info.data_file_index` because they're determined automalically
                /// after reading file infos for all the hosts (see the class BackupCoordinationFileInfos).
            }
            return out.str();
        }

        static FileInfos deserialize(const String & str)
        {
            ReadBufferFromString in{str};
            FileInfos res;
            size_t num;
            readBinary(num, in);
            res.file_infos.resize(num);
            for (size_t i = 0; i != num; ++i)
            {
                auto & info = res.file_infos[i];
                readBinary(info.file_name, in);
                readBinary(info.size, in);
                readBinary(info.checksum, in);
                readBinary(info.base_size, in);
                readBinary(info.base_checksum, in);
                readBinary(info.encrypted_by_disk, in);
                readBinary(info.reference_target, in);
            }
            return res;
        }
    };
}

size_t BackupCoordinationRemote::findCurrentHostIndex(const Strings & all_hosts, const String & current_host)
{
    auto it = std::find(all_hosts.begin(), all_hosts.end(), current_host);
    if (it == all_hosts.end())
        return 0;
    return it - all_hosts.begin();
}

BackupCoordinationRemote::BackupCoordinationRemote(
    zkutil::GetZooKeeper get_zookeeper_,
    const String & root_zookeeper_path_,
    const BackupKeeperSettings & keeper_settings_,
    const String & backup_uuid_,
    const Strings & all_hosts_,
    const String & current_host_,
    bool plain_backup_,
    bool is_internal_)
    : root_zookeeper_path(root_zookeeper_path_)
    , zookeeper_path(root_zookeeper_path_ + "/backup-" + backup_uuid_)
    , keeper_settings(keeper_settings_)
    , backup_uuid(backup_uuid_)
    , all_hosts(all_hosts_)
    , current_host(current_host_)
    , current_host_index(findCurrentHostIndex(all_hosts, current_host))
    , plain_backup(plain_backup_)
    , is_internal(is_internal_)
    , log(&Poco::Logger::get("BackupCoordinationRemote"))
    , with_retries(
        log,
        get_zookeeper_,
        keeper_settings,
        [my_zookeeper_path = zookeeper_path, my_current_host = current_host, my_is_internal = is_internal]
        (WithRetries::FaultyKeeper & zk)
        {
            /// Recreate this ephemeral node to signal that we are alive.
            if (my_is_internal)
            {
                String active_id = toString(ServerUUID::get());
                String alive_node_path = my_zookeeper_path + "/stage/alive|" + my_current_host;
<<<<<<< HEAD
                /// Delete the ephemeral node from the previous connection so we don't have to wait for keeper to
                /// do it automatically
                zk->deleteEphemeralNodeIfContentMatches(alive_node_path, active_id);
                auto code = zk->tryCreate(alive_node_path, "", zkutil::CreateMode::Ephemeral);
                if (code != Coordination::Error::ZOK)
                    throw zkutil::KeeperException::fromPath(code, alive_node_path);
=======

                /// Delete the ephemeral node from the previous connection so we don't have to wait for keeper to do it automatically.
                zk->tryRemove(alive_node_path);

                zk->createAncestors(alive_node_path);
                zk->create(alive_node_path, "", zkutil::CreateMode::Ephemeral);
>>>>>>> de4afd3b
            }
        })
{
    createRootNodes();

    stage_sync.emplace(
        zookeeper_path,
        with_retries,
        log);
}

BackupCoordinationRemote::~BackupCoordinationRemote()
{
    try
    {
        if (!is_internal)
            removeAllNodes();
    }
    catch (...)
    {
        tryLogCurrentException(__PRETTY_FUNCTION__);
    }
}

void BackupCoordinationRemote::createRootNodes()
{
    auto holder = with_retries.createRetriesControlHolder("createRootNodes");
    holder.retries_ctl.retryLoop(
    [&, &zk = holder.faulty_zookeeper]()
    {
        with_retries.renewZooKeeper(zk);

        zk->createAncestors(zookeeper_path);

        Coordination::Requests ops;
        Coordination::Responses responses;
        ops.emplace_back(zkutil::makeCreateRequest(zookeeper_path, "", zkutil::CreateMode::Persistent));
        ops.emplace_back(zkutil::makeCreateRequest(zookeeper_path + "/repl_part_names", "", zkutil::CreateMode::Persistent));
        ops.emplace_back(zkutil::makeCreateRequest(zookeeper_path + "/repl_mutations", "", zkutil::CreateMode::Persistent));
        ops.emplace_back(zkutil::makeCreateRequest(zookeeper_path + "/repl_data_paths", "", zkutil::CreateMode::Persistent));
        ops.emplace_back(zkutil::makeCreateRequest(zookeeper_path + "/repl_access", "", zkutil::CreateMode::Persistent));
        ops.emplace_back(zkutil::makeCreateRequest(zookeeper_path + "/repl_sql_objects", "", zkutil::CreateMode::Persistent));
        ops.emplace_back(zkutil::makeCreateRequest(zookeeper_path + "/keeper_map_tables", "", zkutil::CreateMode::Persistent));
        ops.emplace_back(zkutil::makeCreateRequest(zookeeper_path + "/file_infos", "", zkutil::CreateMode::Persistent));
        ops.emplace_back(zkutil::makeCreateRequest(zookeeper_path + "/writing_files", "", zkutil::CreateMode::Persistent));
        zk->tryMulti(ops, responses);
    });
}

void BackupCoordinationRemote::removeAllNodes()
{
    auto holder = with_retries.createRetriesControlHolder("removeAllNodes");
    holder.retries_ctl.retryLoop(
    [&, &zk = holder.faulty_zookeeper]()
    {
        /// Usually this function is called by the initiator when a backup is complete so we don't need the coordination anymore.
        ///
        /// However there can be a rare situation when this function is called after an error occurs on the initiator of a query
        /// while some hosts are still making the backup. Removing all the nodes will remove the parent node of the backup coordination
        /// at `zookeeper_path` which might cause such hosts to stop with exception "ZNONODE". Or such hosts might still do some useless part
        /// of their backup work before that. Anyway in this case backup won't be finalized (because only an initiator can do that).
        with_retries.renewZooKeeper(zk);
        zk->tryRemoveRecursive(zookeeper_path);
    });
}


void BackupCoordinationRemote::setStage(const String & new_stage, const String & message)
{
    if (is_internal)
        stage_sync->set(current_host, new_stage, message);
    else
        stage_sync->set(current_host, new_stage, /* message */ "", /* all_hosts */ true);
}

void BackupCoordinationRemote::setError(const Exception & exception)
{
    stage_sync->setError(current_host, exception);
}

Strings BackupCoordinationRemote::waitForStage(const String & stage_to_wait)
{
    return stage_sync->wait(all_hosts, stage_to_wait);
}

Strings BackupCoordinationRemote::waitForStage(const String & stage_to_wait, std::chrono::milliseconds timeout)
{
    return stage_sync->waitFor(all_hosts, stage_to_wait, timeout);
}


void BackupCoordinationRemote::serializeToMultipleZooKeeperNodes(const String & path, const String & value, const String & logging_name)
{
    {
        auto holder = with_retries.createRetriesControlHolder(logging_name + "::create");
        holder.retries_ctl.retryLoop(
        [&, &zk = holder.faulty_zookeeper]()
        {
            with_retries.renewZooKeeper(zk);
            zk->createIfNotExists(path, "");
        });
    }

    if (value.empty())
        return;

    size_t max_part_size = keeper_settings.keeper_value_max_size;
    if (!max_part_size)
        max_part_size = value.size();

    size_t num_parts = (value.size() + max_part_size - 1) / max_part_size; /// round up

    for (size_t i = 0; i != num_parts; ++i)
    {
        size_t begin = i * max_part_size;
        size_t end = std::min(begin + max_part_size, value.size());
        String part = value.substr(begin, end - begin);
        String part_path = fmt::format("{}/{:06}", path, i);

        auto holder = with_retries.createRetriesControlHolder(logging_name + "::createPart");
        holder.retries_ctl.retryLoop(
        [&, &zk = holder.faulty_zookeeper]()
        {
            with_retries.renewZooKeeper(zk);
            zk->createIfNotExists(part_path, part);
        });
    }
}

String BackupCoordinationRemote::deserializeFromMultipleZooKeeperNodes(const String & path, const String & logging_name) const
{
    Strings part_names;

    {
        auto holder = with_retries.createRetriesControlHolder(logging_name + "::getChildren");
        holder.retries_ctl.retryLoop(
        [&, &zk = holder.faulty_zookeeper]()
        {
            with_retries.renewZooKeeper(zk);
            part_names = zk->getChildren(path);
            std::sort(part_names.begin(), part_names.end());
        });
    }

    String res;
    for (const String & part_name : part_names)
    {
        String part;
        String part_path = path + "/" + part_name;
        auto holder = with_retries.createRetriesControlHolder(logging_name + "::get");
        holder.retries_ctl.retryLoop(
        [&, &zk = holder.faulty_zookeeper]()
        {
            with_retries.renewZooKeeper(zk);
            part = zk->get(part_path);
        });
        res += part;
    }
    return res;
}


void BackupCoordinationRemote::addReplicatedPartNames(
    const String & table_shared_id,
    const String & table_name_for_logs,
    const String & replica_name,
    const std::vector<PartNameAndChecksum> & part_names_and_checksums)
{
    {
        std::lock_guard lock{replicated_tables_mutex};
        if (replicated_tables)
            throw Exception(ErrorCodes::LOGICAL_ERROR, "addReplicatedPartNames() must not be called after preparing");
    }

    auto holder = with_retries.createRetriesControlHolder("addReplicatedPartNames");
    holder.retries_ctl.retryLoop(
    [&, &zk = holder.faulty_zookeeper]()
    {
        with_retries.renewZooKeeper(zk);
        String path = zookeeper_path + "/repl_part_names/" + escapeForFileName(table_shared_id);
        zk->createIfNotExists(path, "");
        path += "/" + escapeForFileName(replica_name);
        zk->createIfNotExists(path, ReplicatedPartNames::serialize(part_names_and_checksums, table_name_for_logs));
    });
}

Strings BackupCoordinationRemote::getReplicatedPartNames(const String & table_shared_id, const String & replica_name) const
{
    std::lock_guard lock{replicated_tables_mutex};
    prepareReplicatedTables();
    return replicated_tables->getPartNames(table_shared_id, replica_name);
}

void BackupCoordinationRemote::addReplicatedMutations(
    const String & table_shared_id,
    const String & table_name_for_logs,
    const String & replica_name,
    const std::vector<MutationInfo> & mutations)
{
    {
        std::lock_guard lock{replicated_tables_mutex};
        if (replicated_tables)
            throw Exception(ErrorCodes::LOGICAL_ERROR, "addReplicatedMutations() must not be called after preparing");
    }

    auto holder = with_retries.createRetriesControlHolder("addReplicatedMutations");
    holder.retries_ctl.retryLoop(
        [&, &zk = holder.faulty_zookeeper]()
        {
            with_retries.renewZooKeeper(zk);
            String path = zookeeper_path + "/repl_mutations/" + escapeForFileName(table_shared_id);
            zk->createIfNotExists(path, "");
            path += "/" + escapeForFileName(replica_name);
            zk->createIfNotExists(path, ReplicatedMutations::serialize(mutations, table_name_for_logs));
        });
}

std::vector<IBackupCoordination::MutationInfo> BackupCoordinationRemote::getReplicatedMutations(const String & table_shared_id, const String & replica_name) const
{
    std::lock_guard lock{replicated_tables_mutex};
    prepareReplicatedTables();
    return replicated_tables->getMutations(table_shared_id, replica_name);
}


void BackupCoordinationRemote::addReplicatedDataPath(
    const String & table_shared_id, const String & data_path)
{
    {
        std::lock_guard lock{replicated_tables_mutex};
        if (replicated_tables)
            throw Exception(ErrorCodes::LOGICAL_ERROR, "addReplicatedDataPath() must not be called after preparing");
    }

    auto holder = with_retries.createRetriesControlHolder("addReplicatedDataPath");
    holder.retries_ctl.retryLoop(
    [&, &zk = holder.faulty_zookeeper]()
    {
        with_retries.renewZooKeeper(zk);
        String path = zookeeper_path + "/repl_data_paths/" + escapeForFileName(table_shared_id);
        zk->createIfNotExists(path, "");
        path += "/" + escapeForFileName(data_path);
        zk->createIfNotExists(path, "");
    });
}

Strings BackupCoordinationRemote::getReplicatedDataPaths(const String & table_shared_id) const
{
    std::lock_guard lock{replicated_tables_mutex};
    prepareReplicatedTables();
    return replicated_tables->getDataPaths(table_shared_id);
}


void BackupCoordinationRemote::prepareReplicatedTables() const
{
    if (replicated_tables)
        return;

    std::vector<BackupCoordinationReplicatedTables::PartNamesForTableReplica> part_names_for_replicated_tables;
    {
        auto holder = with_retries.createRetriesControlHolder("prepareReplicatedTables::repl_part_names");
        holder.retries_ctl.retryLoop(
            [&, &zk = holder.faulty_zookeeper]()
        {
            part_names_for_replicated_tables.clear();
            with_retries.renewZooKeeper(zk);

            String path = zookeeper_path + "/repl_part_names";
            for (const String & escaped_table_shared_id : zk->getChildren(path))
            {
                String table_shared_id = unescapeForFileName(escaped_table_shared_id);
                String path2 = path + "/" + escaped_table_shared_id;
                for (const String & escaped_replica_name : zk->getChildren(path2))
                {
                    String replica_name = unescapeForFileName(escaped_replica_name);
                    auto part_names = ReplicatedPartNames::deserialize(zk->get(path2 + "/" + escaped_replica_name));
                    part_names_for_replicated_tables.push_back(
                        {table_shared_id, part_names.table_name_for_logs, replica_name, part_names.part_names_and_checksums});
                }
            }
        });
    }

    std::vector<BackupCoordinationReplicatedTables::MutationsForTableReplica> mutations_for_replicated_tables;
    {
        auto holder = with_retries.createRetriesControlHolder("prepareReplicatedTables::repl_mutations");
        holder.retries_ctl.retryLoop(
            [&, &zk = holder.faulty_zookeeper]()
        {
            mutations_for_replicated_tables.clear();
            with_retries.renewZooKeeper(zk);

            String path = zookeeper_path + "/repl_mutations";
            for (const String & escaped_table_shared_id : zk->getChildren(path))
            {
                String table_shared_id = unescapeForFileName(escaped_table_shared_id);
                String path2 = path + "/" + escaped_table_shared_id;
                for (const String & escaped_replica_name : zk->getChildren(path2))
                {
                    String replica_name = unescapeForFileName(escaped_replica_name);
                    auto mutations = ReplicatedMutations::deserialize(zk->get(path2 + "/" + escaped_replica_name));
                    mutations_for_replicated_tables.push_back(
                        {table_shared_id, mutations.table_name_for_logs, replica_name, mutations.mutations});
                }
            }
        });
    }

    std::vector<BackupCoordinationReplicatedTables::DataPathForTableReplica> data_paths_for_replicated_tables;
    {
        auto holder = with_retries.createRetriesControlHolder("prepareReplicatedTables::repl_data_paths");
        holder.retries_ctl.retryLoop(
            [&, &zk = holder.faulty_zookeeper]()
        {
            data_paths_for_replicated_tables.clear();
            with_retries.renewZooKeeper(zk);

            String path = zookeeper_path + "/repl_data_paths";
            for (const String & escaped_table_shared_id : zk->getChildren(path))
            {
                String table_shared_id = unescapeForFileName(escaped_table_shared_id);
                String path2 = path + "/" + escaped_table_shared_id;
                for (const String & escaped_data_path : zk->getChildren(path2))
                {
                    String data_path = unescapeForFileName(escaped_data_path);
                    data_paths_for_replicated_tables.push_back({table_shared_id, data_path});
                }
            }
        });
    }

    replicated_tables.emplace();
    for (auto & part_names : part_names_for_replicated_tables)
        replicated_tables->addPartNames(std::move(part_names));
    for (auto & mutations : mutations_for_replicated_tables)
        replicated_tables->addMutations(std::move(mutations));
    for (auto & data_paths : data_paths_for_replicated_tables)
        replicated_tables->addDataPath(std::move(data_paths));
}

void BackupCoordinationRemote::addReplicatedAccessFilePath(const String & access_zk_path, AccessEntityType access_entity_type, const String & file_path)
{
    {
        std::lock_guard lock{replicated_access_mutex};
        if (replicated_access)
            throw Exception(ErrorCodes::LOGICAL_ERROR, "addReplicatedAccessFilePath() must not be called after preparing");
    }

    auto holder = with_retries.createRetriesControlHolder("addReplicatedAccessFilePath");
    holder.retries_ctl.retryLoop(
        [&, &zk = holder.faulty_zookeeper]()
    {
        with_retries.renewZooKeeper(zk);
        String path = zookeeper_path + "/repl_access/" + escapeForFileName(access_zk_path);
        zk->createIfNotExists(path, "");
        path += "/" + AccessEntityTypeInfo::get(access_entity_type).name;
        zk->createIfNotExists(path, "");
        path += "/" + current_host;
        zk->createIfNotExists(path, file_path);
    });
}

Strings BackupCoordinationRemote::getReplicatedAccessFilePaths(const String & access_zk_path, AccessEntityType access_entity_type) const
{
    std::lock_guard lock{replicated_access_mutex};
    prepareReplicatedAccess();
    return replicated_access->getFilePaths(access_zk_path, access_entity_type, current_host);
}

void BackupCoordinationRemote::prepareReplicatedAccess() const
{
    if (replicated_access)
        return;

    std::vector<BackupCoordinationReplicatedAccess::FilePathForAccessEntitry> file_path_for_access_entities;
    auto holder = with_retries.createRetriesControlHolder("prepareReplicatedAccess");
    holder.retries_ctl.retryLoop(
        [&, &zk = holder.faulty_zookeeper]()
    {
        file_path_for_access_entities.clear();
        with_retries.renewZooKeeper(zk);

        String path = zookeeper_path + "/repl_access";
        for (const String & escaped_access_zk_path : zk->getChildren(path))
        {
            String access_zk_path = unescapeForFileName(escaped_access_zk_path);
            String path2 = path + "/" + escaped_access_zk_path;
            for (const String & type_str : zk->getChildren(path2))
            {
                AccessEntityType type = AccessEntityTypeInfo::parseType(type_str);
                String path3 = path2 + "/" + type_str;
                for (const String & host_id : zk->getChildren(path3))
                {
                    String file_path = zk->get(path3 + "/" + host_id);
                    file_path_for_access_entities.push_back({access_zk_path, type, host_id, file_path});
                }
            }
        }
    });

    replicated_access.emplace();
    for (auto & file_path : file_path_for_access_entities)
        replicated_access->addFilePath(std::move(file_path));
}

void BackupCoordinationRemote::addReplicatedSQLObjectsDir(const String & loader_zk_path, UserDefinedSQLObjectType object_type, const String & dir_path)
{
    {
        std::lock_guard lock{replicated_sql_objects_mutex};
        if (replicated_sql_objects)
            throw Exception(ErrorCodes::LOGICAL_ERROR, "addReplicatedSQLObjectsDir() must not be called after preparing");
    }

    auto holder = with_retries.createRetriesControlHolder("addReplicatedSQLObjectsDir");
    holder.retries_ctl.retryLoop(
        [&, &zk = holder.faulty_zookeeper]()
    {
        with_retries.renewZooKeeper(zk);
        String path = zookeeper_path + "/repl_sql_objects/" + escapeForFileName(loader_zk_path);
        zk->createIfNotExists(path, "");

        path += "/";
        switch (object_type)
        {
            case UserDefinedSQLObjectType::Function:
                path += "functions";
                break;
        }

        zk->createIfNotExists(path, "");
        path += "/" + current_host;
        zk->createIfNotExists(path, dir_path);
    });
}

Strings BackupCoordinationRemote::getReplicatedSQLObjectsDirs(const String & loader_zk_path, UserDefinedSQLObjectType object_type) const
{
    std::lock_guard lock{replicated_sql_objects_mutex};
    prepareReplicatedSQLObjects();
    return replicated_sql_objects->getDirectories(loader_zk_path, object_type, current_host);
}

void BackupCoordinationRemote::prepareReplicatedSQLObjects() const
{
    if (replicated_sql_objects)
        return;

    std::vector<BackupCoordinationReplicatedSQLObjects::DirectoryPathForSQLObject> directories_for_sql_objects;
    auto holder = with_retries.createRetriesControlHolder("prepareReplicatedSQLObjects");
    holder.retries_ctl.retryLoop(
        [&, &zk = holder.faulty_zookeeper]()
    {
        directories_for_sql_objects.clear();
        with_retries.renewZooKeeper(zk);

        String path = zookeeper_path + "/repl_sql_objects";
        for (const String & escaped_loader_zk_path : zk->getChildren(path))
        {
            String loader_zk_path = unescapeForFileName(escaped_loader_zk_path);
            String objects_path = path + "/" + escaped_loader_zk_path;

            if (String functions_path = objects_path + "/functions"; zk->exists(functions_path))
            {
                UserDefinedSQLObjectType object_type = UserDefinedSQLObjectType::Function;
                for (const String & host_id : zk->getChildren(functions_path))
                {
                    String dir = zk->get(functions_path + "/" + host_id);
                    directories_for_sql_objects.push_back({loader_zk_path, object_type, host_id, dir});
                }
            }
        }
    });

    replicated_sql_objects.emplace();
    for (auto & directory : directories_for_sql_objects)
        replicated_sql_objects->addDirectory(std::move(directory));
}

void BackupCoordinationRemote::addKeeperMapTable(const String & table_zookeeper_root_path, const String & table_id, const String & data_path_in_backup)
{
    {
        std::lock_guard lock{keeper_map_tables_mutex};
        if (keeper_map_tables)
            throw Exception(ErrorCodes::LOGICAL_ERROR, "addKeeperMapTable() must not be called after preparing");
    }

    auto holder = with_retries.createRetriesControlHolder("addKeeperMapTable");
    holder.retries_ctl.retryLoop(
    [&, &zk = holder.faulty_zookeeper]()
    {
        with_retries.renewZooKeeper(zk);
        String path = zookeeper_path + "/keeper_map_tables/" + escapeForFileName(table_id);
        if (auto res
            = zk->tryCreate(path, fmt::format("{}\n{}", table_zookeeper_root_path, data_path_in_backup), zkutil::CreateMode::Persistent);
            res != Coordination::Error::ZOK && res != Coordination::Error::ZNODEEXISTS)
            throw zkutil::KeeperException(res);
    });
}

void BackupCoordinationRemote::prepareKeeperMapTables() const
{
    if (keeper_map_tables)
        return;

    std::vector<std::pair<std::string, BackupCoordinationKeeperMapTables::KeeperMapTableInfo>> keeper_map_table_infos;
    auto holder = with_retries.createRetriesControlHolder("prepareKeeperMapTables");
    holder.retries_ctl.retryLoop(
        [&, &zk = holder.faulty_zookeeper]()
    {
        keeper_map_table_infos.clear();

        with_retries.renewZooKeeper(zk);

        fs::path tables_path = fs::path(zookeeper_path) / "keeper_map_tables";

        auto tables = zk->getChildren(tables_path);
        keeper_map_table_infos.reserve(tables.size());

        for (auto & table : tables)
            table = tables_path / table;

        auto tables_info = zk->get(tables);
        for (size_t i = 0; i < tables_info.size(); ++i)
        {
            const auto & table_info = tables_info[i];

            if (table_info.error != Coordination::Error::ZOK)
                throw Exception(ErrorCodes::LOGICAL_ERROR, "Path in Keeper {} is unexpectedly missing", tables[i]);

            std::vector<std::string> data;
            boost::split(data, table_info.data, [](char c) { return c == '\n'; });
            keeper_map_table_infos.emplace_back(
                std::move(data[0]),
                BackupCoordinationKeeperMapTables::KeeperMapTableInfo{
                    .table_id = fs::path(tables[i]).filename(), .data_path_in_backup = std::move(data[1])});
        }
    });

    keeper_map_tables.emplace();
    for (const auto & [zk_root_path, table_info] : keeper_map_table_infos)
        keeper_map_tables->addTable(zk_root_path, table_info.table_id, table_info.data_path_in_backup);

}

String BackupCoordinationRemote::getKeeperMapDataPath(const String & table_zookeeper_root_path) const
{
    std::lock_guard lock(keeper_map_tables_mutex);
    prepareKeeperMapTables();
    return keeper_map_tables->getDataPath(table_zookeeper_root_path);
}


void BackupCoordinationRemote::addFileInfos(BackupFileInfos && file_infos_)
{
    {
        std::lock_guard lock{file_infos_mutex};
        if (file_infos)
            throw Exception(ErrorCodes::LOGICAL_ERROR, "addFileInfos() must not be called after preparing");
    }

    /// Serialize `file_infos_` and write it to ZooKeeper's nodes.
    String file_infos_str = FileInfos::serialize(file_infos_);
    serializeToMultipleZooKeeperNodes(zookeeper_path + "/file_infos/" + current_host, file_infos_str, "addFileInfos");
}

BackupFileInfos BackupCoordinationRemote::getFileInfos() const
{
    std::lock_guard lock{file_infos_mutex};
    prepareFileInfos();
    return file_infos->getFileInfos(current_host);
}

BackupFileInfos BackupCoordinationRemote::getFileInfosForAllHosts() const
{
    std::lock_guard lock{file_infos_mutex};
    prepareFileInfos();
    return file_infos->getFileInfosForAllHosts();
}

void BackupCoordinationRemote::prepareFileInfos() const
{
    if (file_infos)
        return;

    file_infos.emplace(plain_backup);

    Strings hosts_with_file_infos;
    {
        auto holder = with_retries.createRetriesControlHolder("prepareFileInfos::get_hosts");
        holder.retries_ctl.retryLoop(
            [&, &zk = holder.faulty_zookeeper]()
        {
            with_retries.renewZooKeeper(zk);
            hosts_with_file_infos = zk->getChildren(zookeeper_path + "/file_infos");
        });
    }

    for (const String & host : hosts_with_file_infos)
    {
        String file_infos_str = deserializeFromMultipleZooKeeperNodes(zookeeper_path + "/file_infos/" + host, "prepareFileInfos");
        auto deserialized_file_infos = FileInfos::deserialize(file_infos_str).file_infos;
        file_infos->addFileInfos(std::move(deserialized_file_infos), host);
    }
}

bool BackupCoordinationRemote::startWritingFile(size_t data_file_index)
{
    {
        /// Check if this host is already writing this file.
        std::lock_guard lock{writing_files_mutex};
        if (writing_files.contains(data_file_index))
            return false;
    }

    /// Store in Zookeeper that this host is the only host which is allowed to write this file.
    bool host_is_assigned = false;
    String full_path = zookeeper_path + "/writing_files/" + std::to_string(data_file_index);
    String host_index_str = std::to_string(current_host_index);

    auto holder = with_retries.createRetriesControlHolder("startWritingFile");
    holder.retries_ctl.retryLoop(
            [&, &zk = holder.faulty_zookeeper]()
    {
        with_retries.renewZooKeeper(zk);
        auto code = zk->tryCreate(full_path, host_index_str, zkutil::CreateMode::Persistent);

        if (code == Coordination::Error::ZOK)
            host_is_assigned = true; /// If we've just created this ZooKeeper's node, this host is assigned.
        else if (code == Coordination::Error::ZNODEEXISTS)
            host_is_assigned = (zk->get(full_path) == host_index_str); /// The previous retry could write this ZooKeeper's node and then fail.
        else
            throw zkutil::KeeperException::fromPath(code, full_path);
    });

    if (!host_is_assigned)
        return false; /// Other host is writing this file.

    {
        /// Check if this host is already writing this file,
        /// and if it's not, mark that this host is writing this file.
        /// We have to check that again because we were accessing ZooKeeper with the mutex unlocked.
        std::lock_guard lock{writing_files_mutex};
        return writing_files.emplace(data_file_index).second; /// Return false if this host is already writing this file.
    }
}

bool BackupCoordinationRemote::hasConcurrentBackups(const std::atomic<size_t> &) const
{
    /// If its internal concurrency will be checked for the base backup
    if (is_internal)
        return false;

    std::string backup_stage_path = zookeeper_path + "/stage";

    bool result = false;

    auto holder = with_retries.createRetriesControlHolder("getAllArchiveSuffixes");
    holder.retries_ctl.retryLoop(
        [&, &zk = holder.faulty_zookeeper]()
    {
        with_retries.renewZooKeeper(zk);

        if (!zk->exists(root_zookeeper_path))
            zk->createAncestors(root_zookeeper_path);

        for (size_t attempt = 0; attempt < MAX_ZOOKEEPER_ATTEMPTS; ++attempt)
        {
            Coordination::Stat stat;
            zk->get(root_zookeeper_path, &stat);
            Strings existing_backup_paths = zk->getChildren(root_zookeeper_path);

            for (const auto & existing_backup_path : existing_backup_paths)
            {
                if (startsWith(existing_backup_path, "restore-"))
                    continue;

                String existing_backup_uuid = existing_backup_path;
                existing_backup_uuid.erase(0, String("backup-").size());

                if (existing_backup_uuid == toString(backup_uuid))
                    continue;

                String status;
                if (zk->tryGet(root_zookeeper_path + "/" + existing_backup_path + "/stage", status))
                {
                    /// Check if some other backup is in progress
                    if (status == Stage::SCHEDULED_TO_START)
                    {
                        LOG_WARNING(log, "Found a concurrent backup: {}, current backup: {}", existing_backup_uuid, toString(backup_uuid));
                        result = true;
                        return;
                    }
                }
            }

            zk->createIfNotExists(backup_stage_path, "");
            auto code = zk->trySet(backup_stage_path, Stage::SCHEDULED_TO_START, stat.version);
            if (code == Coordination::Error::ZOK)
                break;
            bool is_last_attempt = (attempt == MAX_ZOOKEEPER_ATTEMPTS - 1);
            if ((code != Coordination::Error::ZBADVERSION) || is_last_attempt)
                throw zkutil::KeeperException::fromPath(code, backup_stage_path);
        }
    });

    return result;
}

}<|MERGE_RESOLUTION|>--- conflicted
+++ resolved
@@ -185,23 +185,13 @@
             /// Recreate this ephemeral node to signal that we are alive.
             if (my_is_internal)
             {
-                String active_id = toString(ServerUUID::get());
                 String alive_node_path = my_zookeeper_path + "/stage/alive|" + my_current_host;
-<<<<<<< HEAD
-                /// Delete the ephemeral node from the previous connection so we don't have to wait for keeper to
-                /// do it automatically
-                zk->deleteEphemeralNodeIfContentMatches(alive_node_path, active_id);
-                auto code = zk->tryCreate(alive_node_path, "", zkutil::CreateMode::Ephemeral);
-                if (code != Coordination::Error::ZOK)
-                    throw zkutil::KeeperException::fromPath(code, alive_node_path);
-=======
 
                 /// Delete the ephemeral node from the previous connection so we don't have to wait for keeper to do it automatically.
                 zk->tryRemove(alive_node_path);
 
                 zk->createAncestors(alive_node_path);
                 zk->create(alive_node_path, "", zkutil::CreateMode::Ephemeral);
->>>>>>> de4afd3b
             }
         })
 {
