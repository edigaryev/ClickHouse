--- conflicted
+++ resolved
@@ -585,12 +585,8 @@
     M(700, USER_SESSION_LIMIT_EXCEEDED)  \
     M(701, CLUSTER_DOESNT_EXIST) \
     M(702, CLIENT_INFO_DOES_NOT_MATCH) \
-<<<<<<< HEAD
     M(703, CANNOT_USE_QUERY_CACHE_WITH_NONDETERMINISTIC_FUNCTIONS) \
-=======
-    M(703, INVALID_IDENTIFIER) \
->>>>>>> bfca5f73
-    \
+    M(704, INVALID_IDENTIFIER) \
     M(999, KEEPER_EXCEPTION) \
     M(1000, POCO_EXCEPTION) \
     M(1001, STD_EXCEPTION) \
