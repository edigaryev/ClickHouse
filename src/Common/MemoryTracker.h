#pragma once

#include <atomic>
#include <chrono>
#include <optional>
#include <base/types.h>
#include <Common/CurrentMetrics.h>
#include <Common/VariableContext.h>
#include <Common/AllocationTrace.h>

#if !defined(NDEBUG)
#define MEMORY_TRACKER_DEBUG_CHECKS
#endif

/// DENY_ALLOCATIONS_IN_SCOPE macro makes MemoryTracker throw LOGICAL_ERROR on any allocation attempt
/// until the end of the scope. It's useful to ensure that no allocations happen in signal handlers and
/// outside of try/catch block of thread functions. ALLOW_ALLOCATIONS_IN_SCOPE cancels effect of
/// DENY_ALLOCATIONS_IN_SCOPE in the inner scope. In Release builds these macros do nothing.
#ifdef MEMORY_TRACKER_DEBUG_CHECKS
#include <base/scope_guard.h>
extern thread_local bool memory_tracker_always_throw_logical_error_on_allocation;

/// NOLINTNEXTLINE
#define ALLOCATIONS_IN_SCOPE_IMPL_CONCAT(n, val) \
        bool _allocations_flag_prev_val##n = memory_tracker_always_throw_logical_error_on_allocation; \
        memory_tracker_always_throw_logical_error_on_allocation = val; \
        SCOPE_EXIT({ memory_tracker_always_throw_logical_error_on_allocation = _allocations_flag_prev_val##n; })

/// NOLINTNEXTLINE
#define ALLOCATIONS_IN_SCOPE_IMPL(n, val) ALLOCATIONS_IN_SCOPE_IMPL_CONCAT(n, val)

/// NOLINTNEXTLINE
#define DENY_ALLOCATIONS_IN_SCOPE ALLOCATIONS_IN_SCOPE_IMPL(__LINE__, true)

/// NOLINTNEXTLINE
#define ALLOW_ALLOCATIONS_IN_SCOPE ALLOCATIONS_IN_SCOPE_IMPL(__LINE__, false)
#else
#define DENY_ALLOCATIONS_IN_SCOPE static_assert(true)
#define ALLOW_ALLOCATIONS_IN_SCOPE static_assert(true)
#endif

struct OvercommitRatio;
struct OvercommitTracker;

/** Tracks memory consumption.
  * It throws an exception if amount of consumed memory become greater than certain limit.
  * The same memory tracker could be simultaneously used in different threads.
  *
  * @see LockMemoryExceptionInThread
  * @see MemoryTrackerBlockerInThread
  */
class MemoryTracker
{
private:
    std::atomic<Int64> amount {0};
    std::atomic<Int64> peak {0};
    std::atomic<Int64> soft_limit {0};
    std::atomic<Int64> hard_limit {0};
    std::atomic<Int64> profiler_limit {0};
    std::atomic_bool allow_use_jemalloc_memory {true};

    static std::atomic<Int64> free_memory_in_allocator_arenas;

    Int64 profiler_step = 0;

    /// To test exception safety of calling code, memory tracker throws an exception on each memory allocation with specified probability.
    double fault_probability = 0;

    /// To randomly sample allocations and deallocations in trace_log.
    double sample_probability = -1;

    /// Randomly sample allocations only larger or equal to this size
    UInt64 min_allocation_size_bytes = 0;

    /// Randomly sample allocations only smaller or equal to this size
    UInt64 max_allocation_size_bytes = 0;

    /// Singly-linked list. All information will be passed to subsequent memory trackers also (it allows to implement trackers hierarchy).
    /// In terms of tree nodes it is the list of parents. Lifetime of these trackers should "include" lifetime of current tracker.
    std::atomic<MemoryTracker *> parent {};

    /// You could specify custom metric to track memory usage.
    std::atomic<CurrentMetrics::Metric> metric = CurrentMetrics::end();

    /// This description will be used as prefix into log messages (if isn't nullptr)
    std::atomic<const char *> description_ptr = nullptr;

    std::atomic<std::chrono::microseconds> max_wait_time;

    std::atomic<OvercommitTracker *> overcommit_tracker = nullptr;

    bool log_peak_memory_usage_in_destructor = true;

    bool updatePeak(Int64 will_be, bool log_memory_usage);
    void logMemoryUsage(Int64 current) const;

    void setOrRaiseProfilerLimit(Int64 value);

    bool isSizeOkForSampling(UInt64 size) const;

    /// allocImpl(...) and free(...) should not be used directly
    friend struct CurrentMemoryTracker;
    [[nodiscard]] AllocationTrace allocImpl(Int64 size, bool throw_if_memory_exceeded, MemoryTracker * query_tracker = nullptr, double _sample_probability = -1.0);
    [[nodiscard]] AllocationTrace free(Int64 size, double _sample_probability = -1.0);
public:

    static constexpr auto USAGE_EVENT_NAME = "MemoryTrackerUsage";
    static constexpr auto PEAK_USAGE_EVENT_NAME = "MemoryTrackerPeakUsage";

    explicit MemoryTracker(VariableContext level_ = VariableContext::Thread);
    explicit MemoryTracker(MemoryTracker * parent_, VariableContext level_ = VariableContext::Thread);
    MemoryTracker(MemoryTracker * parent_, VariableContext level_, bool log_peak_memory_usage_in_destructor_);

    ~MemoryTracker();

    VariableContext level;

    void adjustWithUntrackedMemory(Int64 untracked_memory);

    Int64 get() const
    {
        return amount.load(std::memory_order_relaxed);
    }

    // Merges and mutations may pass memory ownership to other threads thus in the end of execution
    // MemoryTracker for background task may have a non-zero counter.
    // This method is intended to fix the counter inside of background_memory_tracker.
    // NOTE: We can't use alloc/free methods to do it, because they also will change the value inside
    // of total_memory_tracker.
    void adjustOnBackgroundTaskEnd(const MemoryTracker * child)
    {
        auto background_memory_consumption = child->amount.load(std::memory_order_relaxed);
        amount.fetch_sub(background_memory_consumption, std::memory_order_relaxed);

        // Also fix CurrentMetrics::MergesMutationsMemoryTracking
        auto metric_loaded = metric.load(std::memory_order_relaxed);
        if (metric_loaded != CurrentMetrics::end())
            CurrentMetrics::sub(metric_loaded, background_memory_consumption);
    }

    Int64 getPeak() const
    {
        return peak.load(std::memory_order_relaxed);
    }

    void setSoftLimit(Int64 value);
    void setHardLimit(Int64 value);

    Int64 getHardLimit() const
    {
        return hard_limit.load(std::memory_order_relaxed);
    }
    Int64 getSoftLimit() const
    {
        return soft_limit.load(std::memory_order_relaxed);
    }
    void setAllowUseJemallocMemory(bool value)
    {
        allow_use_jemalloc_memory.store(value, std::memory_order_relaxed);
    }

    /** Set limit if it was not set.
      * Otherwise, set limit to new value, if new value is greater than previous limit.
      */
    void setOrRaiseHardLimit(Int64 value);

    void setFaultProbability(double value)
    {
        fault_probability = value;
    }

    void injectFault() const;

    void setSampleProbability(double value)
    {
        sample_probability = value;
    }

<<<<<<< HEAD
    double getSampleProbability();
=======
    void setSampleMinAllocationSize(UInt64 value)
    {
        min_allocation_size_bytes = value;
    }

    void setSampleMaxAllocationSize(UInt64 value)
    {
        max_allocation_size_bytes = value;
    }
>>>>>>> 561b094e

    void setProfilerStep(Int64 value)
    {
        profiler_step = value;
        setOrRaiseProfilerLimit(value);
    }

    /// next should be changed only once: from nullptr to some value.
    /// NOTE: It is not true in MergeListElement
    void setParent(MemoryTracker * elem)
    {
        parent.store(elem, std::memory_order_relaxed);
    }

    MemoryTracker * getParent()
    {
        return parent.load(std::memory_order_relaxed);
    }

    /// The memory consumption could be shown in realtime via CurrentMetrics counter
    void setMetric(CurrentMetrics::Metric metric_)
    {
        metric.store(metric_, std::memory_order_relaxed);
    }

    CurrentMetrics::Metric getMetric()
    {
        return metric.load(std::memory_order_relaxed);
    }

    void setDescription(const char * description)
    {
        description_ptr.store(description, std::memory_order_relaxed);
    }

    OvercommitRatio getOvercommitRatio();
    OvercommitRatio getOvercommitRatio(Int64 limit);

    std::chrono::microseconds getOvercommitWaitingTime()
    {
        return max_wait_time.load(std::memory_order_relaxed);
    }

    void setOvercommitWaitingTime(UInt64 wait_time);

    void setOvercommitTracker(OvercommitTracker * tracker) noexcept
    {
        overcommit_tracker.store(tracker, std::memory_order_relaxed);
    }

    void resetOvercommitTracker() noexcept
    {
        overcommit_tracker.store(nullptr, std::memory_order_relaxed);
    }

    /// Reset the accumulated data
    void resetCounters();

    /// Reset the accumulated data.
    void reset();

    /// Reset current counter to an RSS value.
    /// Jemalloc may have pre-allocated arenas, they are accounted in RSS.
    /// We can free this arenas in case of exception to avoid OOM.
    static void setRSS(Int64 rss_, Int64 free_memory_in_allocator_arenas_);

    /// Prints info about peak memory consumption into log.
    void logPeakMemoryUsage();

    void debugLogBigAllocationWithoutCheck(Int64 size [[maybe_unused]]);
};

extern MemoryTracker total_memory_tracker;
extern MemoryTracker background_memory_tracker;

bool canEnqueueBackgroundTask();<|MERGE_RESOLUTION|>--- conflicted
+++ resolved
@@ -176,9 +176,8 @@
         sample_probability = value;
     }
 
-<<<<<<< HEAD
     double getSampleProbability();
-=======
+
     void setSampleMinAllocationSize(UInt64 value)
     {
         min_allocation_size_bytes = value;
@@ -188,7 +187,6 @@
     {
         max_allocation_size_bytes = value;
     }
->>>>>>> 561b094e
 
     void setProfilerStep(Int64 value)
     {
