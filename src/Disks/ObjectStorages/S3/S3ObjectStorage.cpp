#include <Disks/ObjectStorages/S3/S3ObjectStorage.h>

#if USE_AWS_S3

#include <Disks/IO/ReadBufferFromRemoteFSGather.h>
#include <Disks/ObjectStorages/DiskObjectStorageCommon.h>
#include <Disks/IO/AsynchronousReadIndirectBufferFromRemoteFS.h>
#include <Disks/IO/ReadIndirectBufferFromRemoteFS.h>
#include <Disks/IO/WriteIndirectBufferFromRemoteFS.h>
#include <Disks/IO/ThreadPoolRemoteFSReader.h>
#include <IO/WriteBufferFromS3.h>
#include <IO/ReadBufferFromS3.h>
#include <IO/SeekAvoidingReadBuffer.h>
#include <Interpreters/threadPoolCallbackRunner.h>
#include <Disks/ObjectStorages/S3/diskSettings.h>

#include <aws/s3/model/CopyObjectRequest.h>
#include <aws/s3/model/ListObjectsV2Request.h>
#include <aws/s3/model/HeadObjectRequest.h>
#include <aws/s3/model/DeleteObjectRequest.h>
#include <aws/s3/model/DeleteObjectsRequest.h>
#include <aws/s3/model/CreateMultipartUploadRequest.h>
#include <aws/s3/model/CompleteMultipartUploadRequest.h>
#include <aws/s3/model/UploadPartCopyRequest.h>
#include <aws/s3/model/AbortMultipartUploadRequest.h>

#include <Common/getRandomASCIIString.h>
#include <Common/logger_useful.h>

namespace DB
{

namespace ErrorCodes
{
    extern const int S3_ERROR;
    extern const int BAD_ARGUMENTS;
}

namespace
{

bool isNotFoundError(Aws::S3::S3Errors error)
{
    return error == Aws::S3::S3Errors::RESOURCE_NOT_FOUND
        || error == Aws::S3::S3Errors::NO_SUCH_KEY;
}

template <typename Result, typename Error>
void throwIfError(const Aws::Utils::Outcome<Result, Error> & response)
{
    if (!response.IsSuccess())
    {
        const auto & err = response.GetError();
        throw Exception(ErrorCodes::S3_ERROR, "{} (Code: {})", err.GetMessage(), static_cast<size_t>(err.GetErrorType()));
    }
}

template <typename Result, typename Error>
void throwIfUnexpectedError(const Aws::Utils::Outcome<Result, Error> & response, bool if_exists)
{
    /// In this case even if absence of key may be ok for us,
    /// the log will be polluted with error messages from aws sdk.
    /// Looks like there is no way to suppress them.

    if (!response.IsSuccess() && (!if_exists || !isNotFoundError(response.GetError().GetErrorType())))
    {
        const auto & err = response.GetError();
        throw Exception(ErrorCodes::S3_ERROR, "{} (Code: {})", err.GetMessage(), static_cast<size_t>(err.GetErrorType()));
    }
}

template <typename Result, typename Error>
void logIfError(const Aws::Utils::Outcome<Result, Error> & response, std::function<String()> && msg)
{
    try
    {
        throwIfError(response);
    }
    catch (...)
    {
        tryLogCurrentException(__PRETTY_FUNCTION__, msg());
    }
}

}

std::string S3ObjectStorage::generateBlobNameForPath(const std::string & /* path */)
{
    return getRandomASCIIString();
}

Aws::S3::Model::HeadObjectOutcome S3ObjectStorage::requestObjectHeadData(const std::string & bucket_from, const std::string & key) const
{
    auto client_ptr = client.get();
    Aws::S3::Model::HeadObjectRequest request;
    request.SetBucket(bucket_from);
    request.SetKey(key);

    return client_ptr->HeadObject(request);
}

bool S3ObjectStorage::exists(const StoredObject & object) const
{
    auto object_head = requestObjectHeadData(bucket, object.absolute_path);
    if (!object_head.IsSuccess())
    {
        if (object_head.GetError().GetErrorType() == Aws::S3::S3Errors::RESOURCE_NOT_FOUND)
            return false;

        throwIfError(object_head);
    }
    return true;
}

std::unique_ptr<ReadBufferFromFileBase> S3ObjectStorage::readObjects( /// NOLINT
    const StoredObjects & objects,
    const ReadSettings & read_settings,
    std::optional<size_t>,
    std::optional<size_t>) const
{
<<<<<<< HEAD
=======
    assert(!objects[0].getPathKeyForCache().empty());

    ReadSettings disk_read_settings = patchSettings(read_settings);

>>>>>>> e0fb03d1
    auto settings_ptr = s3_settings.get();

    auto s3_impl = std::make_unique<ReadBufferFromS3Gather>(
        client.get(),
        bucket,
        version_id,
        objects,
        settings_ptr->s3_settings.max_single_read_retries,
        read_settings);

    if (read_settings.remote_fs_method == RemoteFSReadMethod::threadpool)
    {
        auto reader = getThreadPoolReader();
        return std::make_unique<AsynchronousReadIndirectBufferFromRemoteFS>(reader, read_settings, std::move(s3_impl));
    }
    else
    {
        auto buf = std::make_unique<ReadIndirectBufferFromRemoteFS>(std::move(s3_impl));
        return std::make_unique<SeekAvoidingReadBuffer>(std::move(buf), settings_ptr->min_bytes_for_seek);
    }
}

std::unique_ptr<ReadBufferFromFileBase> S3ObjectStorage::readObject( /// NOLINT
    const StoredObject & object,
    const ReadSettings & read_settings,
    std::optional<size_t>,
    std::optional<size_t>) const
{
    auto settings_ptr = s3_settings.get();
    return std::make_unique<ReadBufferFromS3>(
        client.get(),
        bucket,
        object.absolute_path,
        version_id,
        settings_ptr->s3_settings.max_single_read_retries,
        patchSettings(read_settings));
}

std::unique_ptr<WriteBufferFromFileBase> S3ObjectStorage::writeObject( /// NOLINT
    const StoredObject & object,
    WriteMode mode, // S3 doesn't support append, only rewrite
    std::optional<ObjectAttributes> attributes,
    FinalizeCallback && finalize_callback,
    size_t buf_size,
    const WriteSettings & /* write_settings */)
{
    WriteSettings disk_write_settings = IObjectStorage::patchSettings(write_settings);

    if (mode != WriteMode::Rewrite)
        throw Exception(ErrorCodes::BAD_ARGUMENTS, "S3 doesn't support append to files");

    auto settings_ptr = s3_settings.get();
    auto s3_buffer = std::make_unique<WriteBufferFromS3>(
        client.get(),
        bucket,
        object.absolute_path,
        settings_ptr->s3_settings,
        attributes,
        buf_size,
<<<<<<< HEAD
        threadPoolCallbackRunner(getThreadPoolWriter()));
=======
        threadPoolCallbackRunner(getThreadPoolWriter()),
        disk_write_settings,
        cache_on_write ? cache : nullptr);

>>>>>>> e0fb03d1

    return std::make_unique<WriteIndirectBufferFromRemoteFS>(
        std::move(s3_buffer), std::move(finalize_callback), object.absolute_path);
}

void S3ObjectStorage::listPrefix(const std::string & path, RelativePathsWithSize & children) const
{
    auto settings_ptr = s3_settings.get();
    auto client_ptr = client.get();

    Aws::S3::Model::ListObjectsV2Request request;
    request.SetBucket(bucket);
    request.SetPrefix(path);
    request.SetMaxKeys(settings_ptr->list_object_keys_size);

    Aws::S3::Model::ListObjectsV2Outcome outcome;
    do
    {
        outcome = client_ptr->ListObjectsV2(request);
        throwIfError(outcome);

        auto result = outcome.GetResult();
        auto objects = result.GetContents();

        if (objects.empty())
            break;

        for (const auto & object : objects)
            children.emplace_back(object.GetKey(), object.GetSize());

        request.SetContinuationToken(outcome.GetResult().GetNextContinuationToken());
    } while (outcome.GetResult().GetIsTruncated());
}

void S3ObjectStorage::removeObjectImpl(const StoredObject & object, bool if_exists)
{
    auto client_ptr = client.get();

    Aws::S3::Model::DeleteObjectRequest request;
    request.SetBucket(bucket);
    request.SetKey(object.absolute_path);
    auto outcome = client_ptr->DeleteObject(request);

    throwIfUnexpectedError(outcome, if_exists);
}

void S3ObjectStorage::removeObjectsImpl(const StoredObjects & objects, bool if_exists)
{
    if (objects.empty())
        return;

    if (!s3_capabilities.support_batch_delete)
    {
        for (const auto & object : objects)
            removeObjectImpl(object, if_exists);
    }
    else
    {
        auto client_ptr = client.get();
        auto settings_ptr = s3_settings.get();

        size_t chunk_size_limit = settings_ptr->objects_chunk_size_to_delete;
        size_t current_position = 0;

        while (current_position < objects.size())
        {
            std::vector<Aws::S3::Model::ObjectIdentifier> current_chunk;
            String keys;
            for (; current_position < objects.size() && current_chunk.size() < chunk_size_limit; ++current_position)
            {
                Aws::S3::Model::ObjectIdentifier obj;
                obj.SetKey(objects[current_position].absolute_path);
                current_chunk.push_back(obj);

                if (!keys.empty())
                    keys += ", ";
                keys += objects[current_position].absolute_path;
            }

            Aws::S3::Model::Delete delkeys;
            delkeys.SetObjects(current_chunk);
            Aws::S3::Model::DeleteObjectsRequest request;
            request.SetBucket(bucket);
            request.SetDelete(delkeys);
            auto outcome = client_ptr->DeleteObjects(request);

            throwIfUnexpectedError(outcome, if_exists);
        }
    }
}

void S3ObjectStorage::removeObject(const StoredObject & object)
{
    removeObjectImpl(object, false);
}

void S3ObjectStorage::removeObjectIfExists(const StoredObject & object)
{
    removeObjectImpl(object, true);
}

void S3ObjectStorage::removeObjects(const StoredObjects & objects)
{
    removeObjectsImpl(objects, false);
}

void S3ObjectStorage::removeObjectsIfExist(const StoredObjects & objects)
{
    removeObjectsImpl(objects, true);
}

ObjectMetadata S3ObjectStorage::getObjectMetadata(const std::string & path) const
{
    ObjectMetadata result;

    auto object_head = requestObjectHeadData(bucket, path);
    throwIfError(object_head);

    auto & object_head_result = object_head.GetResult();
    result.size_bytes = object_head_result.GetContentLength();
    result.last_modified = object_head_result.GetLastModified().Millis();
    result.attributes = object_head_result.GetMetadata();

    return result;
}

void S3ObjectStorage::copyObjectToAnotherObjectStorage( // NOLINT
    const StoredObject & object_from,
    const StoredObject & object_to,
    IObjectStorage & object_storage_to,
    std::optional<ObjectAttributes> object_to_attributes)
{
    /// Shortcut for S3
    if (auto * dest_s3 = dynamic_cast<S3ObjectStorage * >(&object_storage_to); dest_s3 != nullptr)
    {
        copyObjectImpl(bucket, object_from.absolute_path, dest_s3->bucket, object_to.absolute_path, {}, object_to_attributes);
    }
    else
    {
        IObjectStorage::copyObjectToAnotherObjectStorage(object_from, object_to, object_storage_to, object_to_attributes);
    }
}

void S3ObjectStorage::copyObjectImpl(
    const String & src_bucket,
    const String & src_key,
    const String & dst_bucket,
    const String & dst_key,
    std::optional<Aws::S3::Model::HeadObjectResult> head,
    std::optional<ObjectAttributes> metadata) const
{
    auto client_ptr = client.get();
    Aws::S3::Model::CopyObjectRequest request;
    request.SetCopySource(src_bucket + "/" + src_key);
    request.SetBucket(dst_bucket);
    request.SetKey(dst_key);
    if (metadata)
    {
        request.SetMetadata(*metadata);
        request.SetMetadataDirective(Aws::S3::Model::MetadataDirective::REPLACE);
    }

    auto outcome = client_ptr->CopyObject(request);

    if (!outcome.IsSuccess() && outcome.GetError().GetExceptionName() == "EntityTooLarge")
    { // Can't come here with MinIO, MinIO allows single part upload for large objects.
        copyObjectMultipartImpl(src_bucket, src_key, dst_bucket, dst_key, head, metadata);
        return;
    }

    throwIfError(outcome);
}

void S3ObjectStorage::copyObjectMultipartImpl(
    const String & src_bucket,
    const String & src_key,
    const String & dst_bucket,
    const String & dst_key,
    std::optional<Aws::S3::Model::HeadObjectResult> head,
    std::optional<ObjectAttributes> metadata) const
{
    if (!head)
        head = requestObjectHeadData(src_bucket, src_key).GetResult();

    auto settings_ptr = s3_settings.get();
    auto client_ptr = client.get();
    size_t size = head->GetContentLength();

    String multipart_upload_id;

    {
        Aws::S3::Model::CreateMultipartUploadRequest request;
        request.SetBucket(dst_bucket);
        request.SetKey(dst_key);
        if (metadata)
            request.SetMetadata(*metadata);

        auto outcome = client_ptr->CreateMultipartUpload(request);

        throwIfError(outcome);

        multipart_upload_id = outcome.GetResult().GetUploadId();
    }

    std::vector<String> part_tags;

    size_t upload_part_size = settings_ptr->s3_settings.min_upload_part_size;
    for (size_t position = 0, part_number = 1; position < size; ++part_number, position += upload_part_size)
    {
        Aws::S3::Model::UploadPartCopyRequest part_request;
        part_request.SetCopySource(src_bucket + "/" + src_key);
        part_request.SetBucket(dst_bucket);
        part_request.SetKey(dst_key);
        part_request.SetUploadId(multipart_upload_id);
        part_request.SetPartNumber(part_number);
        part_request.SetCopySourceRange(fmt::format("bytes={}-{}", position, std::min(size, position + upload_part_size) - 1));

        auto outcome = client_ptr->UploadPartCopy(part_request);
        if (!outcome.IsSuccess())
        {
            Aws::S3::Model::AbortMultipartUploadRequest abort_request;
            abort_request.SetBucket(dst_bucket);
            abort_request.SetKey(dst_key);
            abort_request.SetUploadId(multipart_upload_id);
            client_ptr->AbortMultipartUpload(abort_request);
            // In error case we throw exception later with first error from UploadPartCopy
        }
        throwIfError(outcome);

        auto etag = outcome.GetResult().GetCopyPartResult().GetETag();
        part_tags.push_back(etag);
    }

    {
        Aws::S3::Model::CompleteMultipartUploadRequest req;
        req.SetBucket(dst_bucket);
        req.SetKey(dst_key);
        req.SetUploadId(multipart_upload_id);

        Aws::S3::Model::CompletedMultipartUpload multipart_upload;
        for (size_t i = 0; i < part_tags.size(); ++i)
        {
            Aws::S3::Model::CompletedPart part;
            multipart_upload.AddParts(part.WithETag(part_tags[i]).WithPartNumber(i + 1));
        }

        req.SetMultipartUpload(multipart_upload);

        auto outcome = client_ptr->CompleteMultipartUpload(req);

        throwIfError(outcome);
    }
}

void S3ObjectStorage::copyObject( // NOLINT
    const StoredObject & object_from, const StoredObject & object_to, std::optional<ObjectAttributes> object_to_attributes)
{
    auto head = requestObjectHeadData(bucket, object_from.absolute_path).GetResult();
    static constexpr int64_t multipart_upload_threashold = 5UL * 1024 * 1024 * 1024;

    if (head.GetContentLength() >= multipart_upload_threashold)
    {
        copyObjectMultipartImpl(
            bucket, object_from.absolute_path, bucket, object_to.absolute_path, head, object_to_attributes);
    }
    else
    {
        copyObjectImpl(
            bucket, object_from.absolute_path, bucket, object_to.absolute_path, head, object_to_attributes);
    }
}

ReadSettings S3ObjectStorage::patchSettings(const ReadSettings & read_settings) const
{
    ReadSettings settings{read_settings};
    if (cache)
    {
        if (IFileCache::isReadOnly())
            settings.read_from_filesystem_cache_if_exists_otherwise_bypass_cache = true;

        settings.remote_fs_cache = cache;
    }
    return IObjectStorage::patchSettings(settings);
}

void S3ObjectStorage::setNewSettings(std::unique_ptr<S3ObjectStorageSettings> && s3_settings_)
{
    s3_settings.set(std::move(s3_settings_));
}

void S3ObjectStorage::setNewClient(std::unique_ptr<Aws::S3::S3Client> && client_)
{
    client.set(std::move(client_));
}

void S3ObjectStorage::shutdown()
{
    auto client_ptr = client.get();
    /// This call stops any next retry attempts for ongoing S3 requests.
    /// If S3 request is failed and the method below is executed S3 client immediately returns the last failed S3 request outcome.
    /// If S3 is healthy nothing wrong will be happened and S3 requests will be processed in a regular way without errors.
    /// This should significantly speed up shutdown process if S3 is unhealthy.
    const_cast<Aws::S3::S3Client &>(*client_ptr).DisableRequestProcessing();
}

void S3ObjectStorage::startup()
{
    auto client_ptr = client.get();

    /// Need to be enabled if it was disabled during shutdown() call.
    const_cast<Aws::S3::S3Client &>(*client_ptr).EnableRequestProcessing();
}

void S3ObjectStorage::applyNewSettings(const Poco::Util::AbstractConfiguration & config, const std::string & config_prefix, ContextPtr context)
{
    s3_settings.set(getSettings(config, config_prefix, context));
    client.set(getClient(config, config_prefix, context));
    applyRemoteThrottlingSettings(context);
}

std::unique_ptr<IObjectStorage> S3ObjectStorage::cloneObjectStorage(
    const std::string & new_namespace, const Poco::Util::AbstractConfiguration & config, const std::string & config_prefix, ContextPtr context)
{
    return std::make_unique<S3ObjectStorage>(
        getClient(config, config_prefix, context),
        getSettings(config, config_prefix, context),
        version_id, s3_capabilities, new_namespace);
}

}


#endif<|MERGE_RESOLUTION|>--- conflicted
+++ resolved
@@ -118,13 +118,10 @@
     std::optional<size_t>,
     std::optional<size_t>) const
 {
-<<<<<<< HEAD
-=======
     assert(!objects[0].getPathKeyForCache().empty());
 
     ReadSettings disk_read_settings = patchSettings(read_settings);
 
->>>>>>> e0fb03d1
     auto settings_ptr = s3_settings.get();
 
     auto s3_impl = std::make_unique<ReadBufferFromS3Gather>(
@@ -138,7 +135,7 @@
     if (read_settings.remote_fs_method == RemoteFSReadMethod::threadpool)
     {
         auto reader = getThreadPoolReader();
-        return std::make_unique<AsynchronousReadIndirectBufferFromRemoteFS>(reader, read_settings, std::move(s3_impl));
+        return std::make_unique<AsynchronousReadIndirectBufferFromRemoteFS>(reader, disk_read_settings, std::move(s3_impl));
     }
     else
     {
@@ -184,14 +181,8 @@
         settings_ptr->s3_settings,
         attributes,
         buf_size,
-<<<<<<< HEAD
-        threadPoolCallbackRunner(getThreadPoolWriter()));
-=======
         threadPoolCallbackRunner(getThreadPoolWriter()),
-        disk_write_settings,
-        cache_on_write ? cache : nullptr);
-
->>>>>>> e0fb03d1
+        disk_write_settings);
 
     return std::make_unique<WriteIndirectBufferFromRemoteFS>(
         std::move(s3_buffer), std::move(finalize_callback), object.absolute_path);
@@ -464,19 +455,6 @@
     }
 }
 
-ReadSettings S3ObjectStorage::patchSettings(const ReadSettings & read_settings) const
-{
-    ReadSettings settings{read_settings};
-    if (cache)
-    {
-        if (IFileCache::isReadOnly())
-            settings.read_from_filesystem_cache_if_exists_otherwise_bypass_cache = true;
-
-        settings.remote_fs_cache = cache;
-    }
-    return IObjectStorage::patchSettings(settings);
-}
-
 void S3ObjectStorage::setNewSettings(std::unique_ptr<S3ObjectStorageSettings> && s3_settings_)
 {
     s3_settings.set(std::move(s3_settings_));
