--- conflicted
+++ resolved
@@ -172,11 +172,7 @@
     FunctionsRound.cpp
     FunctionsStringArray.cpp
     FunctionsStringSimilarity.cpp
-<<<<<<< HEAD
-    FunctionUnixTimestamp64.h
     fuzzBits.cpp
-=======
->>>>>>> 5088f409
     GatherUtils/concat.cpp
     GatherUtils/createArraySink.cpp
     GatherUtils/createArraySource.cpp
