if (USE_INCLUDE_WHAT_YOU_USE)
    set (CMAKE_CXX_INCLUDE_WHAT_YOU_USE ${IWYU_PATH})
endif ()

if (USE_CLANG_TIDY)
    set (CMAKE_CXX_CLANG_TIDY "${CLANG_TIDY_PATH}")
endif ()

if(COMPILER_PIPE)
    set(MAX_COMPILER_MEMORY 2500)
else()
    set(MAX_COMPILER_MEMORY 1500)
endif()
if(USE_STATIC_LIBRARIES)
    set(MAX_LINKER_MEMORY 3500)
else()
    set(MAX_LINKER_MEMORY 2500)
endif()
include(../cmake/limit_jobs.cmake)

set (CONFIG_VERSION "${CMAKE_CURRENT_BINARY_DIR}/Common/config_version.h")
set (CONFIG_COMMON "${CMAKE_CURRENT_BINARY_DIR}/Common/config.h")

include (../cmake/version.cmake)
message (STATUS "Will build ${VERSION_FULL} revision ${VERSION_REVISION} ${VERSION_OFFICIAL}")
include (configure_config.cmake)
configure_file (Common/config.h.in ${CONFIG_COMMON})
configure_file (Common/config_version.h.in ${CONFIG_VERSION})
configure_file (Core/config_core.h.in "${CMAKE_CURRENT_BINARY_DIR}/Core/include/config_core.h")

if (USE_DEBUG_HELPERS)
    get_target_property(MAGIC_ENUM_INCLUDE_DIR ch_contrib::magic_enum INTERFACE_INCLUDE_DIRECTORIES)
    # CMake generator expression will do insane quoting when it encounters special character like quotes, spaces, etc.
    # Prefixing "SHELL:" will force it to use the original text.
    set (INCLUDE_DEBUG_HELPERS "SHELL:-I\"${ClickHouse_SOURCE_DIR}/base\" -I\"${MAGIC_ENUM_INCLUDE_DIR}\" -include \"${ClickHouse_SOURCE_DIR}/src/Core/iostream_debug_helpers.h\"")
    # Use generator expression as we don't want to pollute CMAKE_CXX_FLAGS, which will interfere with CMake check system.
    add_compile_options($<$<COMPILE_LANGUAGE:CXX>:${INCLUDE_DEBUG_HELPERS}>)
endif ()

if (COMPILER_GCC)
    # If we leave this optimization enabled, gcc-7 replaces a pair of SSE intrinsics (16 byte load, store) with a call to memcpy.
    # It leads to slow code. This is compiler bug. It looks like this:
    #
    # (gdb) bt
    #0  memcpy (destination=0x7faa6e9f1638, source=0x7faa81d9e9a8, size=16) at ../libs/libmemcpy/memcpy.h:11
    #1  0x0000000005341c5f in _mm_storeu_si128 (__B=..., __P=<optimized out>) at /usr/lib/gcc/x86_64-linux-gnu/7/include/emmintrin.h:720
    #2  memcpySmallAllowReadWriteOverflow15Impl (n=<optimized out>, src=<optimized out>, dst=<optimized out>) at ../src/Common/memcpySmall.h:37

    add_definitions ("-fno-tree-loop-distribute-patterns")
endif ()

# ClickHouse developers may use platform-dependent code under some macro (e.g. `#ifdef ENABLE_MULTITARGET`).
# If turned ON, this option defines such macro.
# See `src/Common/TargetSpecific.h`
option(ENABLE_MULTITARGET_CODE "Enable platform-dependent code" ON)

if (ENABLE_MULTITARGET_CODE)
    add_definitions(-DENABLE_MULTITARGET_CODE=1)
else()
    add_definitions(-DENABLE_MULTITARGET_CODE=0)
endif()


add_subdirectory (Access)
add_subdirectory (Backups)
add_subdirectory (Columns)
add_subdirectory (Common)
add_subdirectory (Core)
add_subdirectory (QueryPipeline)
add_subdirectory (DataTypes)
add_subdirectory (Dictionaries)
add_subdirectory (Disks)
add_subdirectory (Storages)
add_subdirectory (Parsers)
add_subdirectory (IO)
add_subdirectory (Functions)
add_subdirectory (Interpreters)
add_subdirectory (AggregateFunctions)
add_subdirectory (Client)
add_subdirectory (TableFunctions)
add_subdirectory (Processors)
add_subdirectory (Formats)
add_subdirectory (Compression)
add_subdirectory (Server)
add_subdirectory (Coordination)
add_subdirectory (Bridge)
add_subdirectory (Daemon)
add_subdirectory (Loggers)


set(dbms_headers)
set(dbms_sources)

add_headers_and_sources(clickhouse_common_io Common)
add_headers_and_sources(clickhouse_common_io Common/HashTable)
add_headers_and_sources(clickhouse_common_io IO)
add_headers_and_sources(clickhouse_common_io IO/Archives)
add_headers_and_sources(clickhouse_common_io IO/S3)
list (REMOVE_ITEM clickhouse_common_io_sources Common/malloc.cpp Common/new_delete.cpp)

add_headers_and_sources(dbms Disks/IO)
if (TARGET ch_contrib::sqlite)
    add_headers_and_sources(dbms Databases/SQLite)
endif()

if (TARGET ch_contrib::rdkafka)
    add_headers_and_sources(dbms Storages/Kafka)
endif()

<<<<<<< HEAD
add_headers_and_sources(dbms Storages/NATS)
=======
if (TARGET ch_contrib::nats_io)
    add_headers_and_sources(dbms Storages/NATS)
endif()
>>>>>>> 7317c76d

if (TARGET ch_contrib::amqp_cpp)
    add_headers_and_sources(dbms Storages/RabbitMQ)
endif()

if (USE_LIBPQXX)
    add_headers_and_sources(dbms Core/PostgreSQL)
    add_headers_and_sources(dbms Databases/PostgreSQL)
    add_headers_and_sources(dbms Storages/PostgreSQL)
endif()

if (TARGET ch_contrib::rocksdb)
    add_headers_and_sources(dbms Storages/RocksDB)
endif()

if (TARGET ch_contrib::aws_s3)
    add_headers_and_sources(dbms Common/S3)
    add_headers_and_sources(dbms Disks/S3)
endif()

if (TARGET ch_contrib::azure_sdk)
    add_headers_and_sources(dbms Disks/AzureBlobStorage)
endif()

if (TARGET ch_contrib::hdfs)
    add_headers_and_sources(dbms Storages/HDFS)
    add_headers_and_sources(dbms Disks/HDFS)
endif()

add_headers_and_sources(dbms Storages/Cache)
if (TARGET ch_contrib::hivemetastore)
    add_headers_and_sources(dbms Storages/Hive)
endif()

if (OS_LINUX)
    add_headers_and_sources(dbms Storages/FileLog)
else()
    message(STATUS "StorageFileLog is only supported on Linux")
endif ()

list (APPEND clickhouse_common_io_sources ${CONFIG_BUILD})
list (APPEND clickhouse_common_io_headers ${CONFIG_VERSION} ${CONFIG_COMMON})

list (APPEND dbms_sources Functions/IFunction.cpp Functions/FunctionFactory.cpp Functions/FunctionHelpers.cpp Functions/extractTimeZoneFromFunctionArguments.cpp Functions/replicate.cpp Functions/FunctionsLogical.cpp)
list (APPEND dbms_headers Functions/IFunction.h Functions/FunctionFactory.h Functions/FunctionHelpers.h Functions/extractTimeZoneFromFunctionArguments.h Functions/replicate.h Functions/FunctionsLogical.h)

list (APPEND dbms_sources
    AggregateFunctions/IAggregateFunction.cpp
    AggregateFunctions/AggregateFunctionFactory.cpp
    AggregateFunctions/AggregateFunctionCombinatorFactory.cpp
    AggregateFunctions/AggregateFunctionState.cpp
    AggregateFunctions/AggregateFunctionCount.cpp
    AggregateFunctions/parseAggregateFunctionParameters.cpp)
list (APPEND dbms_headers
    AggregateFunctions/IAggregateFunction.h
    AggregateFunctions/IAggregateFunctionCombinator.h
    AggregateFunctions/AggregateFunctionFactory.h
    AggregateFunctions/AggregateFunctionCombinatorFactory.h
    AggregateFunctions/AggregateFunctionState.h
    AggregateFunctions/AggregateFunctionCount.cpp
    AggregateFunctions/FactoryHelpers.h
    AggregateFunctions/parseAggregateFunctionParameters.h)

list (APPEND dbms_sources
    TableFunctions/ITableFunction.cpp
    TableFunctions/TableFunctionView.cpp
    TableFunctions/TableFunctionFactory.cpp)
list (APPEND dbms_headers
    TableFunctions/ITableFunction.h
    TableFunctions/TableFunctionView.h
    TableFunctions/TableFunctionFactory.h)

list (APPEND dbms_sources
    Dictionaries/DictionaryFactory.cpp
    Dictionaries/DictionarySourceFactory.cpp
    Dictionaries/DictionaryStructure.cpp
    Dictionaries/getDictionaryConfigurationFromAST.cpp)
list (APPEND dbms_headers
    Dictionaries/DictionaryFactory.h
    Dictionaries/DictionarySourceFactory.h
    Dictionaries/DictionaryStructure.h
    Dictionaries/getDictionaryConfigurationFromAST.h)

if (NOT ENABLE_SSL)
    list (REMOVE_ITEM clickhouse_common_io_sources Common/OpenSSLHelpers.cpp)
    list (REMOVE_ITEM clickhouse_common_io_headers Common/OpenSSLHelpers.h)
endif ()

add_library(clickhouse_common_io ${clickhouse_common_io_headers} ${clickhouse_common_io_sources})

if (SPLIT_SHARED_LIBRARIES)
    target_compile_definitions(clickhouse_common_io PRIVATE SPLIT_SHARED_LIBRARIES)
endif ()

add_library (clickhouse_malloc OBJECT Common/malloc.cpp)
set_source_files_properties(Common/malloc.cpp PROPERTIES COMPILE_FLAGS "-fno-builtin")

if (((SANITIZE STREQUAL "thread") OR (SANITIZE STREQUAL "address")) AND COMPILER_GCC)
    message(WARNING "Memory tracking is disabled, due to gcc sanitizers")
else()
    add_library (clickhouse_new_delete STATIC Common/new_delete.cpp)
    target_link_libraries (clickhouse_new_delete PRIVATE clickhouse_common_io)
    if (TARGET ch_contrib::jemalloc)
        target_link_libraries (clickhouse_new_delete PRIVATE ch_contrib::jemalloc)
    endif()
endif()

if (TARGET ch_contrib::jemalloc)
    target_link_libraries (clickhouse_common_io PRIVATE ch_contrib::jemalloc)
endif()

add_subdirectory(Access/Common)
add_subdirectory(Common/ZooKeeper)
add_subdirectory(Common/Config)

set (all_modules)
macro(add_object_library name common_path)
    if (USE_STATIC_LIBRARIES OR NOT SPLIT_SHARED_LIBRARIES)
        add_headers_and_sources(dbms ${common_path})
    else ()
        list (APPEND all_modules ${name})
        add_headers_and_sources(${name} ${common_path})
        add_library(${name} SHARED ${${name}_sources} ${${name}_headers})
        if (OS_DARWIN)
            target_link_libraries (${name} PRIVATE -Wl,-undefined,dynamic_lookup)
        else()
            target_link_libraries (${name} PRIVATE -Wl,--unresolved-symbols=ignore-all)
        endif()
    endif ()
endmacro()

add_object_library(clickhouse_access Access)
add_object_library(clickhouse_backups Backups)
add_object_library(clickhouse_core Core)
add_object_library(clickhouse_core_mysql Core/MySQL)
add_object_library(clickhouse_compression Compression)
add_object_library(clickhouse_querypipeline QueryPipeline)
add_object_library(clickhouse_datatypes DataTypes)
add_object_library(clickhouse_datatypes_serializations DataTypes/Serializations)
add_object_library(clickhouse_databases Databases)
add_object_library(clickhouse_databases_mysql Databases/MySQL)
add_object_library(clickhouse_disks Disks)
add_object_library(clickhouse_interpreters Interpreters)
add_object_library(clickhouse_interpreters_access Interpreters/Access)
add_object_library(clickhouse_interpreters_mysql Interpreters/MySQL)
add_object_library(clickhouse_interpreters_clusterproxy Interpreters/ClusterProxy)
add_object_library(clickhouse_interpreters_jit Interpreters/JIT)
add_object_library(clickhouse_columns Columns)
add_object_library(clickhouse_storages Storages)
add_object_library(clickhouse_storages_mysql Storages/MySQL)
add_object_library(clickhouse_storages_distributed Storages/Distributed)
add_object_library(clickhouse_storages_mergetree Storages/MergeTree)
add_object_library(clickhouse_storages_liveview Storages/LiveView)
add_object_library(clickhouse_storages_windowview Storages/WindowView)
add_object_library(clickhouse_client Client)
add_object_library(clickhouse_bridge BridgeHelper)
add_object_library(clickhouse_server Server)
add_object_library(clickhouse_server_http Server/HTTP)
add_object_library(clickhouse_formats Formats)
add_object_library(clickhouse_processors Processors)
add_object_library(clickhouse_processors_executors Processors/Executors)
add_object_library(clickhouse_processors_formats Processors/Formats)
add_object_library(clickhouse_processors_formats_impl Processors/Formats/Impl)
add_object_library(clickhouse_processors_transforms Processors/Transforms)
add_object_library(clickhouse_processors_sources Processors/Sources)
add_object_library(clickhouse_processors_sinks Processors/Sinks)
add_object_library(clickhouse_processors_merges Processors/Merges)
add_object_library(clickhouse_processors_ttl Processors/TTL)
add_object_library(clickhouse_processors_merges_algorithms Processors/Merges/Algorithms)
add_object_library(clickhouse_processors_queryplan Processors/QueryPlan)
add_object_library(clickhouse_processors_queryplan_optimizations Processors/QueryPlan/Optimizations)

if (TARGET ch_contrib::nuraft)
    add_object_library(clickhouse_coordination Coordination)
endif()

if (USE_STATIC_LIBRARIES OR NOT SPLIT_SHARED_LIBRARIES)
    add_library (dbms STATIC ${dbms_headers} ${dbms_sources})
    target_link_libraries (dbms PRIVATE ch_contrib::libdivide)
    if (TARGET ch_contrib::jemalloc)
        target_link_libraries (dbms PRIVATE ch_contrib::jemalloc)
    endif()
    set (all_modules dbms)
else()
    add_library (dbms SHARED ${dbms_headers} ${dbms_sources})
    target_link_libraries (dbms PUBLIC ${all_modules})
    target_link_libraries (clickhouse_interpreters PRIVATE ch_contrib::libdivide)
    if (TARGET ch_contrib::jemalloc)
        target_link_libraries (clickhouse_interpreters PRIVATE ch_contrib::jemalloc)
    endif()
    list (APPEND all_modules dbms)
    # force all split libs to be linked
    if (OS_DARWIN)
        set (CMAKE_SHARED_LINKER_FLAGS "${CMAKE_SHARED_LINKER_FLAGS} -Wl,-undefined,error")
    else()
        set (CMAKE_SHARED_LINKER_FLAGS "${CMAKE_SHARED_LINKER_FLAGS} -Wl,--no-as-needed")
    endif()
endif ()

macro (dbms_target_include_directories)
    foreach (module ${all_modules})
        target_include_directories (${module} ${ARGN})
    endforeach ()
endmacro ()

macro (dbms_target_link_libraries)
    foreach (module ${all_modules})
        target_link_libraries (${module} ${ARGN})
    endforeach ()
endmacro ()

dbms_target_include_directories (PUBLIC "${ClickHouse_SOURCE_DIR}/src" "${ClickHouse_BINARY_DIR}/src")
target_include_directories (clickhouse_common_io PUBLIC "${ClickHouse_SOURCE_DIR}/src" "${ClickHouse_BINARY_DIR}/src")

if (TARGET ch_contrib::llvm)
    dbms_target_link_libraries (PUBLIC ch_contrib::llvm)
endif ()

# Otherwise it will slow down stack traces printing too much.
set_source_files_properties(
        Common/Elf.cpp
        Common/Dwarf.cpp
        Common/SymbolIndex.cpp
        PROPERTIES COMPILE_FLAGS "-O3 ${WITHOUT_COVERAGE}")

target_link_libraries (clickhouse_common_io
        PRIVATE
            string_utils
            widechar_width
            ${LINK_LIBRARIES_ONLY_ON_X86_64}
        PUBLIC
            common
            ch_contrib::double_conversion
            ch_contrib::dragonbox_to_chars
)

# Use X86 AVX2/AVX512 instructions to accelerate filter operations
set_source_files_properties(
        Columns/ColumnFixedString.cpp
        Columns/ColumnsCommon.cpp
        Columns/ColumnVector.cpp
        Columns/ColumnDecimal.cpp
        Columns/ColumnString.cpp
        PROPERTIES COMPILE_FLAGS "${X86_INTRINSICS_FLAGS}")

target_link_libraries(clickhouse_common_io PUBLIC ch_contrib::re2_st)
target_link_libraries(clickhouse_common_io PUBLIC ch_contrib::re2)

target_link_libraries(clickhouse_common_io
        PRIVATE
            ${EXECINFO_LIBRARIES}
        PUBLIC
            boost::program_options
            boost::system
            ch_contrib::cityhash
            ch_contrib::zlib
            pcg_random
            Poco::Foundation
)

if (TARGET ch_contrib::cpuid)
    target_link_libraries(clickhouse_common_io PRIVATE ch_contrib::cpuid)
endif()

dbms_target_link_libraries(PUBLIC ch_contrib::abseil_swiss_tables)

# Make dbms depend on roaring instead of clickhouse_common_io so that roaring itself can depend on clickhouse_common_io
# That way we we can redirect malloc/free functions avoiding circular dependencies
dbms_target_link_libraries(PUBLIC ch_contrib::roaring)

if (TARGET ch_contrib::rdkafka)
    dbms_target_link_libraries(PRIVATE ch_contrib::rdkafka ch_contrib::cppkafka)
endif()

<<<<<<< HEAD
dbms_target_link_libraries(PRIVATE ch_contrib::nats-io)
=======
if (TARGET ch_contrib::nats_io)
    dbms_target_link_libraries(PRIVATE ch_contrib::nats_io)
endif()
>>>>>>> 7317c76d

if (TARGET ch_contrib::sasl2)
    dbms_target_link_libraries(PRIVATE ch_contrib::sasl2)
endif()

if (TARGET ch_contrib::krb5)
    dbms_target_link_libraries(PRIVATE ch_contrib::krb5)
endif()

if (TARGET ch_contrib::nuraft)
    dbms_target_link_libraries(PUBLIC ch_contrib::nuraft)
endif()

dbms_target_link_libraries (
    PRIVATE
        boost::filesystem
        boost::program_options
        clickhouse_common_config
        clickhouse_common_zookeeper
        clickhouse_dictionaries_embedded
        clickhouse_parsers
        ch_contrib::lz4
        Poco::JSON
        Poco::MongoDB
        string_utils
    PUBLIC
        boost::system
        clickhouse_common_io
)

if (TARGET ch::mysqlxx)
    dbms_target_link_libraries (PUBLIC ch::mysqlxx)
endif()

dbms_target_link_libraries (
    PUBLIC
        boost::circular_buffer
        boost::heap)

target_include_directories(clickhouse_common_io PUBLIC "${CMAKE_CURRENT_BINARY_DIR}/Core/include") # uses some includes from core
dbms_target_include_directories(PUBLIC "${CMAKE_CURRENT_BINARY_DIR}/Core/include")

target_link_libraries(clickhouse_common_io PUBLIC
    ch_contrib::miniselect
    ch_contrib::pdqsort)
dbms_target_link_libraries(PUBLIC
    ch_contrib::miniselect
    ch_contrib::pdqsort)

dbms_target_link_libraries(PRIVATE ch_contrib::zstd)
target_link_libraries (clickhouse_common_io PUBLIC ch_contrib::zstd)
target_link_libraries (clickhouse_common_io PUBLIC ch_contrib::xz)

if (TARGET ch_contrib::icu)
    dbms_target_link_libraries (PRIVATE ch_contrib::icu)
endif ()

if (TARGET ch_contrib::capnp)
    dbms_target_link_libraries (PRIVATE ch_contrib::capnp)
endif ()

if (TARGET ch_contrib::parquet)
    dbms_target_link_libraries (PRIVATE ch_contrib::parquet)
endif ()

if (TARGET ch_contrib::avrocpp)
    dbms_target_link_libraries(PRIVATE ch_contrib::avrocpp)
endif ()

if (TARGET OpenSSL::Crypto)
    dbms_target_link_libraries (PRIVATE OpenSSL::Crypto)
    target_link_libraries (clickhouse_common_io PRIVATE OpenSSL::Crypto)
endif ()

if (TARGET ch_contrib::ldap)
    dbms_target_link_libraries (PRIVATE ch_contrib::ldap ch_contrib::lber)
endif ()
dbms_target_link_libraries (PRIVATE ch_contrib::sparsehash)

if (TARGET ch_contrib::protobuf)
    dbms_target_link_libraries (PRIVATE ch_contrib::protobuf)
endif ()

if (TARGET clickhouse_grpc_protos)
    dbms_target_link_libraries (PUBLIC clickhouse_grpc_protos)
endif()

if (TARGET ch_contrib::hdfs)
    dbms_target_link_libraries(PRIVATE ch_contrib::hdfs)
endif()

if (TARGET ch_contrib::hivemetastore)
    dbms_target_link_libraries(PRIVATE ch_contrib::hivemetastore)
endif()


if (TARGET ch_contrib::aws_s3)
    target_link_libraries (clickhouse_common_io PUBLIC ch_contrib::aws_s3)
endif()

if (TARGET ch_contrib::azure_sdk)
    target_link_libraries (clickhouse_common_io PUBLIC ch_contrib::azure_sdk)
endif()

if (TARGET ch_contrib::s2)
    dbms_target_link_libraries (PUBLIC ch_contrib::s2)
endif()

if (TARGET ch_contrib::brotli)
    target_link_libraries (clickhouse_common_io PRIVATE ch_contrib::brotli)
endif()

if (TARGET ch_contrib::snappy)
    target_link_libraries (clickhouse_common_io PUBLIC ch_contrib::snappy)
endif()

if (TARGET ch_contrib::amqp_cpp)
    dbms_target_link_libraries(PUBLIC ch_contrib::amqp_cpp)
endif()

if (TARGET ch_contrib::sqlite)
    dbms_target_link_libraries(PUBLIC ch_contrib::sqlite)
endif()

if (TARGET ch_contrib::msgpack)
    target_link_libraries (clickhouse_common_io PUBLIC ch_contrib::msgpack)
endif()

target_link_libraries (clickhouse_common_io PUBLIC ch_contrib::fast_float)

if (USE_ORC)
    dbms_target_link_libraries(PUBLIC ${ORC_LIBRARIES})
    dbms_target_include_directories(SYSTEM BEFORE PUBLIC ${ORC_INCLUDE_DIR} "${CMAKE_BINARY_DIR}/contrib/orc/c++/include")
endif ()

if (TARGET ch_contrib::rocksdb)
    dbms_target_link_libraries(PUBLIC ch_contrib::rocksdb)
endif()

if (TARGET ch_contrib::libpqxx)
    dbms_target_link_libraries(PUBLIC ch_contrib::libpqxx)
endif()

if (TARGET ch_contrib::datasketches)
    target_link_libraries (clickhouse_aggregate_functions PRIVATE ch_contrib::datasketches)
endif ()

target_link_libraries (clickhouse_common_io PRIVATE ch_contrib::lz4)

dbms_target_link_libraries(PRIVATE _boost_context)

if (ENABLE_NLP)
    dbms_target_link_libraries (PUBLIC ch_contrib::stemmer)
    dbms_target_link_libraries (PUBLIC ch_contrib::wnb)
    dbms_target_link_libraries (PUBLIC ch_contrib::lemmagen)
    dbms_target_link_libraries (PUBLIC ch_contrib::nlp_data)
endif()

if (TARGET ch_contrib::bzip2)
    target_link_libraries (clickhouse_common_io PRIVATE ch_contrib::bzip2)
endif()

if (TARGET ch_contrib::minizip)
    target_link_libraries (clickhouse_common_io PRIVATE ch_contrib::minizip)
endif ()

if (TARGET ch_contrib::simdjson)
    dbms_target_link_libraries(PRIVATE ch_contrib::simdjson)
endif()

if (TARGET ch_contrib::rapidjson)
    dbms_target_link_libraries(PRIVATE ch_contrib::rapidjson)
endif()

dbms_target_link_libraries(PUBLIC ch_contrib::consistent_hashing)

include ("${ClickHouse_SOURCE_DIR}/cmake/add_check.cmake")

if (ENABLE_TESTS)
    macro (grep_gtest_sources BASE_DIR DST_VAR)
        # Cold match files that are not in tests/ directories
        file(GLOB_RECURSE "${DST_VAR}" RELATIVE "${BASE_DIR}" "gtest*.cpp")
    endmacro()

    # attach all dbms gtest sources
    grep_gtest_sources("${ClickHouse_SOURCE_DIR}/src" dbms_gtest_sources)
    add_executable(unit_tests_dbms ${dbms_gtest_sources})

    # gtest framework has substandard code
    target_compile_options(unit_tests_dbms PRIVATE
        -Wno-zero-as-null-pointer-constant
        -Wno-covered-switch-default
        -Wno-undef
        -Wno-sign-compare
        -Wno-used-but-marked-unused
        -Wno-missing-noreturn
        -Wno-gnu-zero-variadic-macro-arguments
    )

    target_link_libraries(unit_tests_dbms PRIVATE
        ch_contrib::gtest_all
        clickhouse_functions
        clickhouse_aggregate_functions
        clickhouse_parsers
        clickhouse_storages_system
        dbms
        clickhouse_common_config
        clickhouse_common_zookeeper
        string_utils)

    if (TARGET ch_contrib::simdjson)
        target_link_libraries(unit_tests_dbms PRIVATE ch_contrib::simdjson)
    endif()

    if (TARGET ch_contrib::yaml_cpp)
        target_link_libraries(unit_tests_dbms PRIVATE ch_contrib::yaml_cpp)
    endif()

    add_check(unit_tests_dbms)
endif ()
<|MERGE_RESOLUTION|>--- conflicted
+++ resolved
@@ -107,13 +107,9 @@
     add_headers_and_sources(dbms Storages/Kafka)
 endif()
 
-<<<<<<< HEAD
-add_headers_and_sources(dbms Storages/NATS)
-=======
 if (TARGET ch_contrib::nats_io)
     add_headers_and_sources(dbms Storages/NATS)
 endif()
->>>>>>> 7317c76d
 
 if (TARGET ch_contrib::amqp_cpp)
     add_headers_and_sources(dbms Storages/RabbitMQ)
@@ -388,13 +384,9 @@
     dbms_target_link_libraries(PRIVATE ch_contrib::rdkafka ch_contrib::cppkafka)
 endif()
 
-<<<<<<< HEAD
-dbms_target_link_libraries(PRIVATE ch_contrib::nats-io)
-=======
 if (TARGET ch_contrib::nats_io)
     dbms_target_link_libraries(PRIVATE ch_contrib::nats_io)
 endif()
->>>>>>> 7317c76d
 
 if (TARGET ch_contrib::sasl2)
     dbms_target_link_libraries(PRIVATE ch_contrib::sasl2)
