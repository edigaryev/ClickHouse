#pragma once
#include <Processors/Merges/Algorithms/IMergingAlgorithmWithSharedChunks.h>
#include <Processors/Merges/Algorithms/MergedData.h>
#include <Processors/Transforms/ColumnGathererTransform.h>
#include <Processors/Merges/Algorithms/RowRef.h>

namespace Poco
{
class Logger;
}

namespace DB
{

/** Use in skipping final to keep list of indices of selected row after merging final
  */
struct ChunkSelectFinalIndices : public ChunkInfo
{
    const ColumnPtr column_holder;
    const ColumnUInt64 * select_final_indices = nullptr;
    explicit ChunkSelectFinalIndices(MutableColumnPtr select_final_indices_);
};

/** Merges several sorted inputs into one.
  * For each group of consecutive identical values of the primary key (the columns by which the data is sorted),
  *  keeps row with max `version` value.
  */
class ReplacingSortedAlgorithm final : public IMergingAlgorithmWithSharedChunks
{
public:
    ReplacingSortedAlgorithm(
        const Block & header, size_t num_inputs,
        SortDescription description_,
        const String & version_column,
        size_t max_block_size_rows,
        size_t max_block_size_bytes,
        WriteBuffer * out_row_sources_buf_ = nullptr,
<<<<<<< HEAD
        bool use_average_block_sizes = false,
        bool cleanup = false,
        size_t * cleanedup_rows_count = nullptr,
        bool use_skipping_final = false);
=======
        bool use_average_block_sizes = false);
>>>>>>> a0fccb04

    const char * getName() const override { return "ReplacingSortedAlgorithm"; }
    Status merge() override;

private:
    MergedData merged_data;

    ssize_t version_column_number = -1;

    bool use_skipping_final = false; /// Either we use skipping final algorithm
    std::queue<detail::SharedChunkPtr> to_be_emitted;   /// To save chunks when using skipping final

    using RowRef = detail::RowRefWithOwnedChunk;
    static constexpr size_t max_row_refs = 2; /// last, current.
    RowRef selected_row; /// Last row with maximum version for current primary key.
    size_t max_pos = 0; /// The position (into current_row_sources) of the row with the highest version.

    /// Sources of rows with the current primary key.
    PODArray<RowSourcePart> current_row_sources;

    void insertRow();

    void saveChunkForSkippingFinalFromSource(size_t current_source_index);
    void saveChunkForSkippingFinalFromSelectedRow();
};

}<|MERGE_RESOLUTION|>--- conflicted
+++ resolved
@@ -35,14 +35,8 @@
         size_t max_block_size_rows,
         size_t max_block_size_bytes,
         WriteBuffer * out_row_sources_buf_ = nullptr,
-<<<<<<< HEAD
         bool use_average_block_sizes = false,
-        bool cleanup = false,
-        size_t * cleanedup_rows_count = nullptr,
-        bool use_skipping_final = false);
-=======
-        bool use_average_block_sizes = false);
->>>>>>> a0fccb04
+        bool use_skipping_final_ = false);
 
     const char * getName() const override { return "ReplacingSortedAlgorithm"; }
     Status merge() override;
@@ -57,7 +51,7 @@
 
     using RowRef = detail::RowRefWithOwnedChunk;
     static constexpr size_t max_row_refs = 2; /// last, current.
-    RowRef selected_row; /// Last row with maximum version for current primary key.
+    RowRef selected_row; /// Last row with maximum version for current primary key, may extend lifetime of chunk in input source
     size_t max_pos = 0; /// The position (into current_row_sources) of the row with the highest version.
 
     /// Sources of rows with the current primary key.
@@ -65,7 +59,13 @@
 
     void insertRow();
 
+    /// Method for using in skipping FINAL logic
+    /// Skipping FINAL doesn't merge rows to new chunks but marks selected rows in input chunks and emit them
+
+    /// When removing a source from queue, if source 's chunk has selected rows then we keep it
     void saveChunkForSkippingFinalFromSource(size_t current_source_index);
+    /// When changing current `selected_row`, if selected_row is the last owner of an input chunk and that chunk
+    /// has selected rows, we also keep it
     void saveChunkForSkippingFinalFromSelectedRow();
 };
 
