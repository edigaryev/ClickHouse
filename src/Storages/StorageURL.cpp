#include <Storages/StorageURL.h>
#include <Storages/PartitionedSink.h>
#include <Storages/checkAndGetLiteralArgument.h>
#include <Storages/NamedCollectionsHelpers.h>
#include <Storages/VirtualColumnUtils.h>

#include <Interpreters/evaluateConstantExpression.h>
#include <Interpreters/threadPoolCallbackRunner.h>
#include <Parsers/ASTCreateQuery.h>
#include <Parsers/ASTInsertQuery.h>
#include <Parsers/ASTLiteral.h>
#include <Parsers/ASTFunction.h>
#include <Parsers/ASTIdentifier.h>

#include <IO/ConnectionTimeouts.h>
#include <IO/WriteBufferFromHTTP.h>
#include <IO/WriteHelpers.h>

#include <Formats/FormatFactory.h>
#include <Formats/ReadSchemaUtils.h>
#include <Processors/Formats/IInputFormat.h>
#include <Processors/Formats/IOutputFormat.h>
#include <Processors/Executors/PullingPipelineExecutor.h>
#include <Processors/ISource.h>
#include <Processors/Transforms/AddingDefaultsTransform.h>
#include <Processors/Transforms/ExtractColumnsTransform.h>
#include <Processors/Sources/ConstChunkGenerator.h>

#include <Common/ThreadStatus.h>
#include <Common/parseRemoteDescription.h>
#include <Common/NamedCollections/NamedCollections.h>
#include <Common/ProfileEvents.h>
#include <IO/ReadWriteBufferFromHTTP.h>
#include <IO/HTTPHeaderEntries.h>

#include <algorithm>
#include <QueryPipeline/QueryPipelineBuilder.h>
#include <Common/logger_useful.h>
#include <Poco/Net/HTTPRequest.h>
#include <regex>
#include <DataTypes/DataTypeString.h>
#include <DataTypes/DataTypeLowCardinality.h>

namespace ProfileEvents
{
    extern const Event EngineFileLikeReadFiles;
}

namespace DB
{
namespace ErrorCodes
{
    extern const int NUMBER_OF_ARGUMENTS_DOESNT_MATCH;
    extern const int NETWORK_ERROR;
    extern const int BAD_ARGUMENTS;
    extern const int CANNOT_EXTRACT_TABLE_STRUCTURE;
}

static constexpr auto bad_arguments_error_message = "Storage URL requires 1-4 arguments: "
                                                    "url, name of used format (taken from file extension by default), "
                                                    "optional compression method, optional headers (specified as `headers('name'='value', 'name2'='value2')`)";

static const std::unordered_set<std::string_view> required_configuration_keys = {
    "url",
};

static const std::unordered_set<std::string_view> optional_configuration_keys = {
    "format",
    "compression",
    "compression_method",
    "structure",
    "filename",
    "method",
    "http_method",
    "description",
    "headers.header.name",
    "headers.header.value",
};

/// Headers in config file will have structure "headers.header.name" and "headers.header.value".
/// But Poco::AbstractConfiguration converts them into "header", "header[1]", "header[2]".
static const std::vector<std::regex> optional_regex_keys = {
    std::regex(R"(headers.header\[[\d]*\].name)"),
    std::regex(R"(headers.header\[[\d]*\].value)"),
};

static bool urlWithGlobs(const String & uri)
{
    return (uri.find('{') != std::string::npos && uri.find('}') != std::string::npos) || uri.find('|') != std::string::npos;
}

static ConnectionTimeouts getHTTPTimeouts(ContextPtr context)
{
    return ConnectionTimeouts::getHTTPTimeouts(context->getSettingsRef(), {context->getConfigRef().getUInt("keep_alive_timeout", DEFAULT_HTTP_KEEP_ALIVE_TIMEOUT), 0});
}

IStorageURLBase::IStorageURLBase(
    const String & uri_,
    ContextPtr context_,
    const StorageID & table_id_,
    const String & format_name_,
    const std::optional<FormatSettings> & format_settings_,
    const ColumnsDescription & columns_,
    const ConstraintsDescription & constraints_,
    const String & comment,
    const String & compression_method_,
    const HTTPHeaderEntries & headers_,
    const String & http_method_,
    ASTPtr partition_by_,
    bool distributed_processing_)
    : IStorage(table_id_)
    , uri(uri_)
    , compression_method(chooseCompressionMethod(Poco::URI(uri_).getPath(), compression_method_))
    , format_name(format_name_)
    , format_settings(format_settings_)
    , headers(headers_)
    , http_method(http_method_)
    , partition_by(partition_by_)
    , distributed_processing(distributed_processing_)
{
    FormatFactory::instance().checkFormatName(format_name);
    StorageInMemoryMetadata storage_metadata;

    if (columns_.empty())
    {
        auto columns = getTableStructureFromData(format_name, uri, compression_method, headers, format_settings, context_);
        storage_metadata.setColumns(columns);
    }
    else
        storage_metadata.setColumns(columns_);

    storage_metadata.setConstraints(constraints_);
    storage_metadata.setComment(comment);
    setInMemoryMetadata(storage_metadata);

    virtual_columns = VirtualColumnUtils::getPathAndFileVirtualsForStorage(storage_metadata.getSampleBlock().getNamesAndTypesList());
}


namespace
{
    HTTPHeaderEntries getHeaders(const HTTPHeaderEntries & headers_)
    {
        HTTPHeaderEntries headers(headers_.begin(), headers_.end());

        // Propagate OpenTelemetry trace context, if any, downstream.
        const auto & current_trace_context = OpenTelemetry::CurrentContext();
        if (current_trace_context.isTraceEnabled())
        {
            headers.emplace_back("traceparent", current_trace_context.composeTraceparentHeader());

            if (!current_trace_context.tracestate.empty())
            {
                headers.emplace_back("tracestate", current_trace_context.tracestate);
            }
        }

        return headers;
    }

    StorageURLSource::FailoverOptions getFailoverOptions(const String & uri, size_t max_addresses)
    {
        return parseRemoteDescription(uri, 0, uri.size(), '|', max_addresses);
    }
}

class StorageURLSource::DisclosedGlobIterator::Impl
{
public:
    Impl(const String & uri_, size_t max_addresses, const ASTPtr & query, const NamesAndTypesList & virtual_columns, const ContextPtr & context)
    {
        uris = parseRemoteDescription(uri_, 0, uri_.size(), ',', max_addresses);

        ASTPtr filter_ast;
        if (!uris.empty())
            filter_ast = VirtualColumnUtils::createPathAndFileFilterAst(query, virtual_columns, Poco::URI(uris[0]).getPath(), context);

        if (filter_ast)
        {
            std::vector<String> paths;
            paths.reserve(uris.size());
            for (const auto & uri : uris)
                paths.push_back(Poco::URI(uri).getPath());

            VirtualColumnUtils::filterByPathOrFile(uris, paths, query, virtual_columns, context, filter_ast);
        }
    }

    String next()
    {
        size_t current_index = index.fetch_add(1, std::memory_order_relaxed);
        if (current_index >= uris.size())
            return {};

        return uris[current_index];
    }

    size_t size()
    {
        return uris.size();
    }

private:
    Strings uris;
    std::atomic_size_t index = 0;
};

StorageURLSource::DisclosedGlobIterator::DisclosedGlobIterator(const String & uri, size_t max_addresses, const ASTPtr & query, const NamesAndTypesList & virtual_columns, const ContextPtr & context)
    : pimpl(std::make_shared<StorageURLSource::DisclosedGlobIterator::Impl>(uri, max_addresses, query, virtual_columns, context)) {}

String StorageURLSource::DisclosedGlobIterator::next()
{
    return pimpl->next();
}

size_t StorageURLSource::DisclosedGlobIterator::size()
{
    return pimpl->size();
}

void StorageURLSource::setCredentials(Poco::Net::HTTPBasicCredentials & credentials, const Poco::URI & request_uri)
{
    const auto & user_info = request_uri.getUserInfo();
    if (!user_info.empty())
    {
        std::size_t n = user_info.find(':');
        if (n != std::string::npos)
        {
            credentials.setUsername(user_info.substr(0, n));
            credentials.setPassword(user_info.substr(n + 1));
        }
    }
}

StorageURLSource::StorageURLSource(
    const ReadFromFormatInfo & info,
    std::shared_ptr<IteratorWrapper> uri_iterator_,
    const std::string & http_method,
    std::function<void(std::ostream &)> callback,
    const String & format_,
    const std::optional<FormatSettings> & format_settings_,
    String name_,
    ContextPtr context_,
    UInt64 max_block_size,
    const ConnectionTimeouts & timeouts,
    CompressionMethod compression_method,
    size_t max_parsing_threads,
    const SelectQueryInfo & query_info,
    const HTTPHeaderEntries & headers_,
    const URIParams & params,
    bool glob_url,
    bool need_only_count_)
    : ISource(info.source_header, false), WithContext(context_)
    , name(std::move(name_))
    , columns_description(info.columns_description)
    , requested_columns(info.requested_columns)
    , requested_virtual_columns(info.requested_virtual_columns)
    , block_for_format(info.format_header)
    , uri_iterator(uri_iterator_)
    , format(format_)
    , format_settings(format_settings_)
    , headers(getHeaders(headers_))
    , need_only_count(need_only_count_)
{
    /// Lazy initialization. We should not perform requests in constructor, because we need to do it in query pipeline.
    initialize = [=, this]()
    {
        std::vector<String> current_uri_options;
        std::pair<Poco::URI, std::unique_ptr<ReadWriteBufferFromHTTP>> uri_and_buf;
        do
        {
            current_uri_options = (*uri_iterator)();
            if (current_uri_options.empty())
                return false;

            auto first_option = current_uri_options.cbegin();
            uri_and_buf = getFirstAvailableURIAndReadBuffer(
                first_option,
                current_uri_options.end(),
                getContext(),
                params,
                http_method,
                callback,
                timeouts,
                credentials,
                headers,
                glob_url,
                current_uri_options.size() == 1);

            /// If file is empty and engine_url_skip_empty_files=1, skip it and go to the next file.
        }
        while (getContext()->getSettingsRef().engine_url_skip_empty_files && uri_and_buf.second->eof());

        curr_uri = uri_and_buf.first;
        auto last_mod_time = uri_and_buf.second->getLastModificationTime();
        read_buf = std::move(uri_and_buf.second);

        if (auto file_progress_callback = getContext()->getFileProgressCallback())
        {
            size_t file_size = tryGetFileSizeFromReadBuffer(*read_buf).value_or(0);
            file_progress_callback(FileProgress(0, file_size));
        }

<<<<<<< HEAD
=======
        input_format = FormatFactory::instance().getInput(
            format,
            *read_buf,
            block_for_format,
            context,
            max_block_size,
            format_settings,
            max_parsing_threads,
            /* max_download_threads= */ std::nullopt,
            /* is_remote_fs= */ true,
            compression_method);
        input_format->setQueryInfo(query_info, context);

>>>>>>> bea651e8
        QueryPipelineBuilder builder;
        std::optional<size_t> num_rows_from_cache = std::nullopt;
        if (need_only_count && getContext()->getSettingsRef().use_cache_for_count_from_files)
            num_rows_from_cache = tryGetNumRowsFromCache(curr_uri.toString(), last_mod_time);

        if (num_rows_from_cache)
        {
            /// We should not return single chunk with all number of rows,
            /// because there is a chance that this chunk will be materialized later
            /// (it can cause memory problems even with default values in columns or when virtual columns are requested).
            /// Instead, we use special ConstChunkGenerator that will generate chunks
            /// with max_block_size rows until total number of rows is reached.
            auto source = std::make_shared<ConstChunkGenerator>(block_for_format, *num_rows_from_cache, max_block_size);
            builder.init(Pipe(source));
        }
        else
        {
            // TODO: Pass max_parsing_threads and max_download_threads adjusted for num_streams.
            input_format = FormatFactory::instance().getInput(
                format,
                *read_buf,
                block_for_format,
                getContext(),
                max_block_size,
                format_settings,
                need_only_count ? 1 : download_threads,
                /*max_download_threads*/ std::nullopt,
                /* is_remote_ fs */ true,
                compression_method);
            input_format->setQueryInfo(query_info, getContext());

            builder.init(Pipe(input_format));

            if (columns_description.hasDefaults())
            {
                builder.addSimpleTransform([&](const Block & cur_header)
                {
                    return std::make_shared<AddingDefaultsTransform>(cur_header, columns_description, *input_format, getContext());
                });
            }
        }

        /// Add ExtractColumnsTransform to extract requested columns/subcolumns
        /// from chunk read by IInputFormat.
        builder.addSimpleTransform([&](const Block & header)
        {
            return std::make_shared<ExtractColumnsTransform>(header, requested_columns);
        });

        pipeline = std::make_unique<QueryPipeline>(QueryPipelineBuilder::getPipeline(std::move(builder)));
        reader = std::make_unique<PullingPipelineExecutor>(*pipeline);

        ProfileEvents::increment(ProfileEvents::EngineFileLikeReadFiles);
        return true;
    };
}

Chunk StorageURLSource::generate()
{
    while (true)
    {
        if (isCancelled())
        {
            if (reader)
                reader->cancel();
            break;
        }

        if (!reader && !initialize())
            return {};

        Chunk chunk;
        if (reader->pull(chunk))
        {
            UInt64 num_rows = chunk.getNumRows();
            total_rows_in_file += num_rows;
            size_t chunk_size = 0;
            if (input_format)
                chunk_size = input_format->getApproxBytesReadForChunk();
            progress(num_rows, chunk_size ? chunk_size : chunk.bytes());
<<<<<<< HEAD

            const String & path{curr_uri.getPath()};

            for (const auto & virtual_column : requested_virtual_columns)
            {
                if (virtual_column.name == "_path")
                {
                    chunk.addColumn(virtual_column.type->createColumnConst(num_rows, path));
                }
                else if (virtual_column.name == "_file")
                {
                    size_t last_slash_pos = path.find_last_of('/');
                    auto column = virtual_column.type->createColumnConst(num_rows, path.substr(last_slash_pos + 1));
                    chunk.addColumn(column);
                }
            }

=======
            VirtualColumnUtils::addRequestedPathAndFileVirtualsToChunk(chunk, requested_virtual_columns, curr_uri.getPath());
>>>>>>> bea651e8
            return chunk;
        }

        if (input_format && getContext()->getSettingsRef().use_cache_for_count_from_files)
            addNumRowsToCache(curr_uri.toString(), total_rows_in_file);

        pipeline->reset();
        reader.reset();
        input_format.reset();
        read_buf.reset();
        total_rows_in_file = 0;
    }
    return {};
}

std::pair<Poco::URI, std::unique_ptr<ReadWriteBufferFromHTTP>> StorageURLSource::getFirstAvailableURIAndReadBuffer(
    std::vector<String>::const_iterator & option,
    const std::vector<String>::const_iterator & end,
    ContextPtr context_,
    const URIParams & params,
    const String & http_method,
    std::function<void(std::ostream &)> callback,
    const ConnectionTimeouts & timeouts,
    Poco::Net::HTTPBasicCredentials & credentials,
    const HTTPHeaderEntries & headers,
    bool glob_url,
    bool delay_initialization)
{
    String first_exception_message;
    ReadSettings read_settings = context_->getReadSettings();

    size_t options = std::distance(option, end);
    std::pair<Poco::URI, std::unique_ptr<ReadWriteBufferFromHTTP>> last_skipped_empty_res;
    for (; option != end; ++option)
    {
        bool skip_url_not_found_error = glob_url && read_settings.http_skip_not_found_url_for_globs && option == std::prev(end);
        auto request_uri = Poco::URI(*option, context_->getSettingsRef().enable_url_encoding);

        for (const auto & [param, value] : params)
            request_uri.addQueryParameter(param, value);

        setCredentials(credentials, request_uri);

        const auto settings = context_->getSettings();

        try
        {
            auto res = std::make_unique<ReadWriteBufferFromHTTP>(
                request_uri,
                http_method,
                callback,
                timeouts,
                credentials,
                settings.max_http_get_redirects,
                settings.max_read_buffer_size,
                read_settings,
                headers,
                &context_->getRemoteHostFilter(),
                delay_initialization,
                /* use_external_buffer */ false,
                /* skip_url_not_found_error */ skip_url_not_found_error);

            if (context_->getSettingsRef().engine_url_skip_empty_files && res->eof() && option != std::prev(end))
            {
                last_skipped_empty_res = {request_uri, std::move(res)};
                continue;
            }

            return std::make_tuple(request_uri, std::move(res));
        }
        catch (...)
        {
            if (options == 1)
                throw;

            if (first_exception_message.empty())
                first_exception_message = getCurrentExceptionMessage(false);

            tryLogCurrentException(__PRETTY_FUNCTION__);

            continue;
        }
    }

    /// If all options are unreachable except empty ones that we skipped,
    /// return last empty result. It will be skipped later.
    if (last_skipped_empty_res.second)
        return last_skipped_empty_res;

    throw Exception(ErrorCodes::NETWORK_ERROR, "All uri ({}) options are unreachable: {}", options, first_exception_message);
}

void StorageURLSource::addNumRowsToCache(const DB::String & uri, size_t num_rows)
{
    auto cache_key = getKeyForSchemaCache(uri, format, format_settings, getContext());
    StorageURL::getSchemaCache(getContext()).addNumRows(cache_key, num_rows);
}

std::optional<size_t> StorageURLSource::tryGetNumRowsFromCache(const DB::String & uri, std::optional<time_t> last_mod_time)
{
    auto cache_key = getKeyForSchemaCache(uri, format, format_settings, getContext());
    auto get_last_mod_time = [&]() -> std::optional<time_t>
    {
        /// Some URLs could not have Last-Modified header, in this case we cannot be sure that
        /// data wasn't changed after adding it's schema to cache. Use schema from cache only if
        /// special setting for this case is enabled.
        if (!last_mod_time && !getContext()->getSettingsRef().schema_inference_cache_require_modification_time_for_url)
            return 0;
        return last_mod_time;
    };

    return StorageURL::getSchemaCache(getContext()).tryGetNumRows(cache_key, get_last_mod_time);
}

StorageURLSink::StorageURLSink(
    const String & uri,
    const String & format,
    const std::optional<FormatSettings> & format_settings,
    const Block & sample_block,
    ContextPtr context,
    const ConnectionTimeouts & timeouts,
    const CompressionMethod compression_method,
    const HTTPHeaderEntries & headers,
    const String & http_method)
    : SinkToStorage(sample_block)
{
    std::string content_type = FormatFactory::instance().getContentType(format, context, format_settings);
    std::string content_encoding = toContentEncodingName(compression_method);

    write_buf = wrapWriteBufferWithCompressionMethod(
        std::make_unique<WriteBufferFromHTTP>(Poco::URI(uri), http_method, content_type, content_encoding, headers, timeouts),
        compression_method,
        3);
    writer = FormatFactory::instance().getOutputFormat(format, *write_buf, sample_block, context, format_settings);
}


void StorageURLSink::consume(Chunk chunk)
{
    std::lock_guard lock(cancel_mutex);
    if (cancelled)
        return;
    writer->write(getHeader().cloneWithColumns(chunk.detachColumns()));
}

void StorageURLSink::onCancel()
{
    std::lock_guard lock(cancel_mutex);
    finalize();
    cancelled = true;
}

void StorageURLSink::onException(std::exception_ptr exception)
{
    std::lock_guard lock(cancel_mutex);
    try
    {
        std::rethrow_exception(exception);
    }
    catch (...)
    {
        /// An exception context is needed to proper delete write buffers without finalization
        release();
    }
}

void StorageURLSink::onFinish()
{
    std::lock_guard lock(cancel_mutex);
    finalize();
}

void StorageURLSink::finalize()
{
    if (!writer)
        return;

    try
    {
        writer->finalize();
        writer->flush();
        write_buf->finalize();
    }
    catch (...)
    {
        /// Stop ParallelFormattingOutputFormat correctly.
        release();
        throw;
    }
}

void StorageURLSink::release()
{
    writer.reset();
    write_buf->finalize();
}

class PartitionedStorageURLSink : public PartitionedSink
{
public:
    PartitionedStorageURLSink(
        const ASTPtr & partition_by,
        const String & uri_,
        const String & format_,
        const std::optional<FormatSettings> & format_settings_,
        const Block & sample_block_,
        ContextPtr context_,
        const ConnectionTimeouts & timeouts_,
        const CompressionMethod compression_method_,
        const HTTPHeaderEntries & headers_,
        const String & http_method_)
        : PartitionedSink(partition_by, context_, sample_block_)
        , uri(uri_)
        , format(format_)
        , format_settings(format_settings_)
        , sample_block(sample_block_)
        , context(context_)
        , timeouts(timeouts_)
        , compression_method(compression_method_)
        , headers(headers_)
        , http_method(http_method_)
    {
    }

    SinkPtr createSinkForPartition(const String & partition_id) override
    {
        auto partition_path = PartitionedSink::replaceWildcards(uri, partition_id);
        context->getRemoteHostFilter().checkURL(Poco::URI(partition_path));
        return std::make_shared<StorageURLSink>(
            partition_path, format, format_settings, sample_block, context, timeouts, compression_method, headers, http_method);
    }

private:
    const String uri;
    const String format;
    const std::optional<FormatSettings> format_settings;
    const Block sample_block;
    ContextPtr context;
    const ConnectionTimeouts timeouts;

    const CompressionMethod compression_method;
    const HTTPHeaderEntries headers;
    const String http_method;
};

std::string IStorageURLBase::getReadMethod() const
{
    return Poco::Net::HTTPRequest::HTTP_GET;
}

std::vector<std::pair<std::string, std::string>> IStorageURLBase::getReadURIParams(
    const Names & /*column_names*/,
    const StorageSnapshotPtr & /*storage_snapshot*/,
    const SelectQueryInfo & /*query_info*/,
    ContextPtr /*context*/,
    QueryProcessingStage::Enum & /*processed_stage*/,
    size_t /*max_block_size*/) const
{
    return {};
}

std::function<void(std::ostream &)> IStorageURLBase::getReadPOSTDataCallback(
    const Names & /*column_names*/,
    const ColumnsDescription & /* columns_description */,
    const SelectQueryInfo & /*query_info*/,
    ContextPtr /*context*/,
    QueryProcessingStage::Enum & /*processed_stage*/,
    size_t /*max_block_size*/) const
{
    return nullptr;
}

namespace
{
    class ReadBufferIterator : public IReadBufferIterator, WithContext
    {
    public:
        ReadBufferIterator(
            const std::vector<String> & urls_to_check_,
            const String & format_,
            const CompressionMethod & compression_method_,
            const HTTPHeaderEntries & headers_,
            const std::optional<FormatSettings> & format_settings_,
            const ContextPtr & context_)
            : WithContext(context_), urls_to_check(urls_to_check_), format(format_), compression_method(compression_method_), headers(headers_), format_settings(format_settings_)
        {
            it = urls_to_check.cbegin();
        }

        std::unique_ptr<ReadBuffer> next() override
        {
            std::pair<Poco::URI, std::unique_ptr<ReadWriteBufferFromHTTP>> uri_and_buf;
            do
            {
                if (it == urls_to_check.cend())
                {
                    if (first)
                        throw Exception(
                            ErrorCodes::CANNOT_EXTRACT_TABLE_STRUCTURE,
                            "Cannot extract table structure from {} format file, because all files are empty. "
                            "You must specify table structure manually",
                            format);
                    return nullptr;
                }

                uri_and_buf = StorageURLSource::getFirstAvailableURIAndReadBuffer(
                    it,
                    urls_to_check.cend(),
                    getContext(),
                    {},
                    Poco::Net::HTTPRequest::HTTP_GET,
                    {},
                    getHTTPTimeouts(getContext()),
                    credentials,
                    headers,
                    false,
                    false);

                ++it;
            } while (getContext()->getSettingsRef().engine_url_skip_empty_files && uri_and_buf.second->eof());

            first = false;
            return wrapReadBufferWithCompressionMethod(
                std::move(uri_and_buf.second),
                compression_method,
                static_cast<int>(getContext()->getSettingsRef().zstd_window_log_max));
        }

        void setNumRowsToLastFile(size_t num_rows) override
        {
            if (!getContext()->getSettingsRef().schema_inference_use_cache_for_s3)
                return;

            String source = *std::prev(it);
            auto key = getKeyForSchemaCache(source, format, format_settings, getContext());
            StorageURL::getSchemaCache(getContext()).addNumRows(key, num_rows);
        }

    private:
        const std::vector<String> & urls_to_check;
        std::vector<String>::const_iterator it;
        const String & format;
        const CompressionMethod & compression_method;
        const HTTPHeaderEntries & headers;
        Poco::Net::HTTPBasicCredentials credentials;
        const std::optional<FormatSettings> & format_settings;
        bool first = true;
    };
}

ColumnsDescription IStorageURLBase::getTableStructureFromData(
    const String & format,
    const String & uri,
    CompressionMethod compression_method,
    const HTTPHeaderEntries & headers,
    const std::optional<FormatSettings> & format_settings,
    ContextPtr context)
{
    context->getRemoteHostFilter().checkURL(Poco::URI(uri));

    Poco::Net::HTTPBasicCredentials credentials;

    std::vector<String> urls_to_check;
    if (urlWithGlobs(uri))
    {
        size_t max_addresses = context->getSettingsRef().glob_expansion_max_elements;
        auto uri_descriptions = parseRemoteDescription(uri, 0, uri.size(), ',', max_addresses, "url");
        for (const auto & description : uri_descriptions)
        {
            auto options = parseRemoteDescription(description, 0, description.size(), '|', max_addresses, "url");
            urls_to_check.insert(urls_to_check.end(), options.begin(), options.end());
        }
    }
    else
    {
        urls_to_check = {uri};
    }

    std::optional<ColumnsDescription> columns_from_cache;
    if (context->getSettingsRef().schema_inference_use_cache_for_url)
        columns_from_cache = tryGetColumnsFromCache(urls_to_check, headers, credentials, format, format_settings, context);

    ColumnsDescription columns;
    if (columns_from_cache)
    {
        columns = *columns_from_cache;
    }
    else
    {
        ReadBufferIterator read_buffer_iterator(urls_to_check, format, compression_method, headers, format_settings, context);
        columns = readSchemaFromFormat(format, format_settings, read_buffer_iterator, urls_to_check.size() > 1, context);
    }

    if (context->getSettingsRef().schema_inference_use_cache_for_url)
        addColumnsToCache(urls_to_check, columns, format, format_settings, context);

    return columns;
}

bool IStorageURLBase::supportsSubsetOfColumns() const
{
    return FormatFactory::instance().checkIfFormatSupportsSubsetOfColumns(format_name);
}

bool IStorageURLBase::prefersLargeBlocks() const
{
    return FormatFactory::instance().checkIfOutputFormatPrefersLargeBlocks(format_name);
}

bool IStorageURLBase::parallelizeOutputAfterReading(ContextPtr context) const
{
    return FormatFactory::instance().checkParallelizeOutputAfterReading(format_name, context);
}

Pipe IStorageURLBase::read(
    const Names & column_names,
    const StorageSnapshotPtr & storage_snapshot,
    SelectQueryInfo & query_info,
    ContextPtr local_context,
    QueryProcessingStage::Enum processed_stage,
    size_t max_block_size,
    size_t num_streams)
{
    auto params = getReadURIParams(column_names, storage_snapshot, query_info, local_context, processed_stage, max_block_size);

    std::shared_ptr<StorageURLSource::IteratorWrapper> iterator_wrapper{nullptr};
    bool is_url_with_globs = urlWithGlobs(uri);
    size_t max_addresses = local_context->getSettingsRef().glob_expansion_max_elements;
    if (distributed_processing)
    {
        iterator_wrapper = std::make_shared<StorageURLSource::IteratorWrapper>(
            [callback = local_context->getReadTaskCallback(), max_addresses]()
            {
                String next_uri = callback();
                if (next_uri.empty())
                    return StorageURLSource::FailoverOptions{};
                return getFailoverOptions(next_uri, max_addresses);
            });
    }
    else if (is_url_with_globs)
    {
        /// Iterate through disclosed globs and make a source for each file
        auto glob_iterator = std::make_shared<StorageURLSource::DisclosedGlobIterator>(uri, max_addresses, query_info.query, virtual_columns, local_context);
        iterator_wrapper = std::make_shared<StorageURLSource::IteratorWrapper>([glob_iterator, max_addresses]()
        {
            String next_uri = glob_iterator->next();
            if (next_uri.empty())
                return StorageURLSource::FailoverOptions{};
            return getFailoverOptions(next_uri, max_addresses);
        });

        if (num_streams > glob_iterator->size())
            num_streams = glob_iterator->size();
    }
    else
    {
        iterator_wrapper = std::make_shared<StorageURLSource::IteratorWrapper>([&, max_addresses, done = false]() mutable
        {
            if (done)
                return StorageURLSource::FailoverOptions{};
            done = true;
            return getFailoverOptions(uri, max_addresses);
        });
        num_streams = 1;
    }

    auto read_from_format_info = prepareReadingFromFormat(column_names, storage_snapshot, supportsSubsetOfColumns(), getVirtuals());
    bool need_only_count = (query_info.optimize_trivial_count || read_from_format_info.requested_columns.empty())
        && local_context->getSettingsRef().optimize_count_from_files;

    Pipes pipes;
    pipes.reserve(num_streams);

    const size_t max_threads = local_context->getSettingsRef().max_threads;
    const size_t max_parsing_threads = num_streams >= max_threads ? 1 : (max_threads / num_streams);

    for (size_t i = 0; i < num_streams; ++i)
    {
        pipes.emplace_back(std::make_shared<StorageURLSource>(
            read_from_format_info,
            iterator_wrapper,
            getReadMethod(),
            getReadPOSTDataCallback(
                read_from_format_info.columns_description.getNamesOfPhysical(),
                read_from_format_info.columns_description,
                query_info,
                local_context,
                processed_stage,
                max_block_size),
            format_name,
            format_settings,
            getName(),
            local_context,
            max_block_size,
            getHTTPTimeouts(local_context),
            compression_method,
            max_parsing_threads,
            query_info,
            headers,
            params,
            is_url_with_globs,
            need_only_count));
    }

    return Pipe::unitePipes(std::move(pipes));
}


Pipe StorageURLWithFailover::read(
    const Names & column_names,
    const StorageSnapshotPtr & storage_snapshot,
    SelectQueryInfo & query_info,
    ContextPtr local_context,
    QueryProcessingStage::Enum processed_stage,
    size_t max_block_size,
    size_t num_streams)
{
    auto params = getReadURIParams(column_names, storage_snapshot, query_info, local_context, processed_stage, max_block_size);

    auto iterator_wrapper = std::make_shared<StorageURLSource::IteratorWrapper>([&, done = false]() mutable
    {
        if (done)
            return StorageURLSource::FailoverOptions{};
        done = true;
        return uri_options;
    });

    auto read_from_format_info = prepareReadingFromFormat(column_names, storage_snapshot, supportsSubsetOfColumns(), getVirtuals());

    const size_t max_threads = local_context->getSettingsRef().max_threads;
    const size_t max_parsing_threads = num_streams >= max_threads ? 1 : (max_threads / num_streams);

    auto pipe = Pipe(std::make_shared<StorageURLSource>(
        read_from_format_info,
        iterator_wrapper,
        getReadMethod(),
        getReadPOSTDataCallback(read_from_format_info.columns_description.getNamesOfPhysical(), read_from_format_info.columns_description, query_info, local_context, processed_stage, max_block_size),
        format_name,
        format_settings,
        getName(),
        local_context,
        max_block_size,
        getHTTPTimeouts(local_context),
        compression_method,
        max_parsing_threads,
        query_info,
        headers,
        params));
    std::shuffle(uri_options.begin(), uri_options.end(), thread_local_rng);
    return pipe;
}


SinkToStoragePtr IStorageURLBase::write(const ASTPtr & query, const StorageMetadataPtr & metadata_snapshot, ContextPtr context, bool /*async_insert*/)
{
    if (http_method.empty())
        http_method = Poco::Net::HTTPRequest::HTTP_POST;

    bool has_wildcards = uri.find(PartitionedSink::PARTITION_ID_WILDCARD) != String::npos;
    const auto * insert_query = dynamic_cast<const ASTInsertQuery *>(query.get());
    auto partition_by_ast = insert_query ? (insert_query->partition_by ? insert_query->partition_by : partition_by) : nullptr;
    bool is_partitioned_implementation = partition_by_ast && has_wildcards;

    if (is_partitioned_implementation)
    {
        return std::make_shared<PartitionedStorageURLSink>(
            partition_by_ast,
            uri,
            format_name,
            format_settings,
            metadata_snapshot->getSampleBlock(),
            context,
            getHTTPTimeouts(context),
            compression_method,
            headers,
            http_method);
    }
    else
    {
        return std::make_shared<StorageURLSink>(
            uri,
            format_name,
            format_settings,
            metadata_snapshot->getSampleBlock(),
            context,
            getHTTPTimeouts(context),
            compression_method,
            headers,
            http_method);
    }
}

NamesAndTypesList IStorageURLBase::getVirtuals() const
{
    return virtual_columns;
}

SchemaCache & IStorageURLBase::getSchemaCache(const ContextPtr & context)
{
    static SchemaCache schema_cache(context->getConfigRef().getUInt("schema_inference_cache_max_elements_for_url", DEFAULT_SCHEMA_CACHE_ELEMENTS));
    return schema_cache;
}

std::optional<ColumnsDescription> IStorageURLBase::tryGetColumnsFromCache(
    const Strings & urls,
    const HTTPHeaderEntries & headers,
    const Poco::Net::HTTPBasicCredentials & credentials,
    const String & format_name,
    const std::optional<FormatSettings> & format_settings,
    const ContextPtr & context)
{
    auto & schema_cache = getSchemaCache(context);
    for (const auto & url : urls)
    {
        auto get_last_mod_time = [&]() -> std::optional<time_t>
        {
            auto last_mod_time = getLastModificationTime(url, headers, credentials, context);
            /// Some URLs could not have Last-Modified header, in this case we cannot be sure that
            /// data wasn't changed after adding it's schema to cache. Use schema from cache only if
            /// special setting for this case is enabled.
            if (!last_mod_time && !context->getSettingsRef().schema_inference_cache_require_modification_time_for_url)
                return 0;
            return last_mod_time;
        };

        auto cache_key = getKeyForSchemaCache(url, format_name, format_settings, context);
        auto columns = schema_cache.tryGetColumns(cache_key, get_last_mod_time);
        if (columns)
            return columns;
    }

    return std::nullopt;
}

void IStorageURLBase::addColumnsToCache(
    const Strings & urls,
    const ColumnsDescription & columns,
    const String & format_name,
    const std::optional<FormatSettings> & format_settings,
    const ContextPtr & context)
{
    auto & schema_cache = getSchemaCache(context);
    auto cache_keys = getKeysForSchemaCache(urls, format_name, format_settings, context);
    schema_cache.addManyColumns(cache_keys, columns);
}

std::optional<time_t> IStorageURLBase::getLastModificationTime(
    const String & url,
    const HTTPHeaderEntries & headers,
    const Poco::Net::HTTPBasicCredentials & credentials,
    const ContextPtr & context)
{
    auto settings = context->getSettingsRef();

    try
    {
        ReadWriteBufferFromHTTP buf(
            Poco::URI(url),
            Poco::Net::HTTPRequest::HTTP_GET,
            {},
            getHTTPTimeouts(context),
            credentials,
            settings.max_http_get_redirects,
            settings.max_read_buffer_size,
            context->getReadSettings(),
            headers,
            &context->getRemoteHostFilter(),
            true,
            false,
            false);

        return buf.getLastModificationTime();
    }
    catch (...)
    {
        return std::nullopt;
    }
}

StorageURL::StorageURL(
    const String & uri_,
    const StorageID & table_id_,
    const String & format_name_,
    const std::optional<FormatSettings> & format_settings_,
    const ColumnsDescription & columns_,
    const ConstraintsDescription & constraints_,
    const String & comment,
    ContextPtr context_,
    const String & compression_method_,
    const HTTPHeaderEntries & headers_,
    const String & http_method_,
    ASTPtr partition_by_,
    bool distributed_processing_)
    : IStorageURLBase(
        uri_,
        context_,
        table_id_,
        format_name_,
        format_settings_,
        columns_,
        constraints_,
        comment,
        compression_method_,
        headers_,
        http_method_,
        partition_by_,
        distributed_processing_)
{
    context_->getRemoteHostFilter().checkURL(Poco::URI(uri));
    context_->getHTTPHeaderFilter().checkHeaders(headers);
}


StorageURLWithFailover::StorageURLWithFailover(
    const std::vector<String> & uri_options_,
    const StorageID & table_id_,
    const String & format_name_,
    const std::optional<FormatSettings> & format_settings_,
    const ColumnsDescription & columns_,
    const ConstraintsDescription & constraints_,
    ContextPtr context_,
    const String & compression_method_)
    : StorageURL("", table_id_, format_name_, format_settings_, columns_, constraints_, String{}, context_, compression_method_)
{
    for (const auto & uri_option : uri_options_)
    {
        Poco::URI poco_uri(uri_option);
        context_->getRemoteHostFilter().checkURL(poco_uri);
        LOG_DEBUG(&Poco::Logger::get("StorageURLDistributed"), "Adding URL option: {}", uri_option);
        uri_options.emplace_back(uri_option);
    }
}


FormatSettings StorageURL::getFormatSettingsFromArgs(const StorageFactory::Arguments & args)
{
    // Use format settings from global server context + settings from
    // the SETTINGS clause of the create query. Settings from current
    // session and user are ignored.
    FormatSettings format_settings;
    if (args.storage_def->settings)
    {
        FormatFactorySettings user_format_settings;

        // Apply changed settings from global context, but ignore the
        // unknown ones, because we only have the format settings here.
        const auto & changes = args.getContext()->getSettingsRef().changes();
        for (const auto & change : changes)
        {
            if (user_format_settings.has(change.name))
            {
                user_format_settings.set(change.name, change.value);
            }
        }

        // Apply changes from SETTINGS clause, with validation.
        user_format_settings.applyChanges(args.storage_def->settings->changes);

        format_settings = getFormatSettings(args.getContext(), user_format_settings);
    }
    else
    {
        format_settings = getFormatSettings(args.getContext());
    }

    return format_settings;
}

ASTs::iterator StorageURL::collectHeaders(
    ASTs & url_function_args, HTTPHeaderEntries & header_entries, ContextPtr context)
{
    ASTs::iterator headers_it = url_function_args.end();

    for (auto * arg_it = url_function_args.begin(); arg_it != url_function_args.end(); ++arg_it)
    {
        const auto * headers_ast_function = (*arg_it)->as<ASTFunction>();
        if (headers_ast_function && headers_ast_function->name == "headers")
        {
            if (headers_it != url_function_args.end())
                throw Exception(
                    ErrorCodes::BAD_ARGUMENTS,
                    "URL table function can have only one key-value argument: headers=(). {}",
                    bad_arguments_error_message);

            const auto * headers_function_args_expr = assert_cast<const ASTExpressionList *>(headers_ast_function->arguments.get());
            auto headers_function_args = headers_function_args_expr->children;

            for (auto & header_arg : headers_function_args)
            {
                const auto * header_ast = header_arg->as<ASTFunction>();
                if (!header_ast || header_ast->name != "equals")
                    throw Exception(ErrorCodes::BAD_ARGUMENTS, "Headers argument is incorrect. {}", bad_arguments_error_message);

                const auto * header_args_expr = assert_cast<const ASTExpressionList *>(header_ast->arguments.get());
                auto header_args = header_args_expr->children;
                if (header_args.size() != 2)
                    throw Exception(
                        ErrorCodes::BAD_ARGUMENTS,
                        "Headers argument is incorrect: expected 2 arguments, got {}",
                        header_args.size());

                auto ast_literal = evaluateConstantExpressionOrIdentifierAsLiteral(header_args[0], context);
                auto arg_name_value = ast_literal->as<ASTLiteral>()->value;
                if (arg_name_value.getType() != Field::Types::Which::String)
                    throw Exception(ErrorCodes::BAD_ARGUMENTS, "Expected string as header name");
                auto arg_name = arg_name_value.safeGet<String>();

                ast_literal = evaluateConstantExpressionOrIdentifierAsLiteral(header_args[1], context);
                auto arg_value = ast_literal->as<ASTLiteral>()->value;
                if (arg_value.getType() != Field::Types::Which::String)
                    throw Exception(ErrorCodes::BAD_ARGUMENTS, "Expected string as header value");

                header_entries.emplace_back(arg_name, arg_value.safeGet<String>());
            }

            headers_it = arg_it;

            continue;
        }

        if (headers_ast_function && headers_ast_function->name == "equals")
            continue;

        (*arg_it) = evaluateConstantExpressionOrIdentifierAsLiteral((*arg_it), context);
    }

    return headers_it;
}

void StorageURL::processNamedCollectionResult(Configuration & configuration, const NamedCollection & collection)
{
    validateNamedCollection(collection, required_configuration_keys, optional_configuration_keys, optional_regex_keys);

    configuration.url = collection.get<String>("url");
    configuration.headers = getHeadersFromNamedCollection(collection);

    configuration.http_method = collection.getOrDefault<String>("http_method", collection.getOrDefault<String>("method", ""));
    if (!configuration.http_method.empty() && configuration.http_method != Poco::Net::HTTPRequest::HTTP_POST
        && configuration.http_method != Poco::Net::HTTPRequest::HTTP_PUT)
        throw Exception(
            ErrorCodes::BAD_ARGUMENTS,
            "Http method can be POST or PUT (current: {}). For insert default is POST, for select GET",
            configuration.http_method);

    configuration.format = collection.getOrDefault<String>("format", "auto");
    configuration.compression_method = collection.getOrDefault<String>("compression_method", collection.getOrDefault<String>("compression", "auto"));
    configuration.structure = collection.getOrDefault<String>("structure", "auto");
}

StorageURL::Configuration StorageURL::getConfiguration(ASTs & args, ContextPtr local_context)
{
    StorageURL::Configuration configuration;

    if (auto named_collection = tryGetNamedCollectionWithOverrides(args, local_context))
    {
        StorageURL::processNamedCollectionResult(configuration, *named_collection);
        collectHeaders(args, configuration.headers, local_context);
    }
    else
    {
        if (args.empty() || args.size() > 3)
            throw Exception(ErrorCodes::NUMBER_OF_ARGUMENTS_DOESNT_MATCH, bad_arguments_error_message);

        auto * header_it = collectHeaders(args, configuration.headers, local_context);
        if (header_it != args.end())
            args.erase(header_it);

        configuration.url = checkAndGetLiteralArgument<String>(args[0], "url");
        if (args.size() > 1)
            configuration.format = checkAndGetLiteralArgument<String>(args[1], "format");
        if (args.size() == 3)
            configuration.compression_method = checkAndGetLiteralArgument<String>(args[2], "compression_method");
    }

    if (configuration.format == "auto")
        configuration.format = FormatFactory::instance().getFormatFromFileName(Poco::URI(configuration.url).getPath(), true);

    for (const auto & [header, value] : configuration.headers)
    {
        if (header == "Range")
            throw Exception(ErrorCodes::BAD_ARGUMENTS, "Range headers are not allowed");
    }

    return configuration;
}


void registerStorageURL(StorageFactory & factory)
{
    factory.registerStorage(
        "URL",
        [](const StorageFactory::Arguments & args)
        {
            ASTs & engine_args = args.engine_args;
            auto configuration = StorageURL::getConfiguration(engine_args, args.getLocalContext());
            auto format_settings = StorageURL::getFormatSettingsFromArgs(args);

            ASTPtr partition_by;
            if (args.storage_def->partition_by)
                partition_by = args.storage_def->partition_by->clone();

            return std::make_shared<StorageURL>(
                configuration.url,
                args.table_id,
                configuration.format,
                format_settings,
                args.columns,
                args.constraints,
                args.comment,
                args.getContext(),
                configuration.compression_method,
                configuration.headers,
                configuration.http_method,
                partition_by);
        },
        {
            .supports_settings = true,
            .supports_schema_inference = true,
            .source_access_type = AccessType::URL,
        });
}
}<|MERGE_RESOLUTION|>--- conflicted
+++ resolved
@@ -301,22 +301,6 @@
             file_progress_callback(FileProgress(0, file_size));
         }
 
-<<<<<<< HEAD
-=======
-        input_format = FormatFactory::instance().getInput(
-            format,
-            *read_buf,
-            block_for_format,
-            context,
-            max_block_size,
-            format_settings,
-            max_parsing_threads,
-            /* max_download_threads= */ std::nullopt,
-            /* is_remote_fs= */ true,
-            compression_method);
-        input_format->setQueryInfo(query_info, context);
-
->>>>>>> bea651e8
         QueryPipelineBuilder builder;
         std::optional<size_t> num_rows_from_cache = std::nullopt;
         if (need_only_count && getContext()->getSettingsRef().use_cache_for_count_from_files)
@@ -342,7 +326,7 @@
                 getContext(),
                 max_block_size,
                 format_settings,
-                need_only_count ? 1 : download_threads,
+                max_parsing_threads,
                 /*max_download_threads*/ std::nullopt,
                 /* is_remote_ fs */ true,
                 compression_method);
@@ -397,27 +381,7 @@
             if (input_format)
                 chunk_size = input_format->getApproxBytesReadForChunk();
             progress(num_rows, chunk_size ? chunk_size : chunk.bytes());
-<<<<<<< HEAD
-
-            const String & path{curr_uri.getPath()};
-
-            for (const auto & virtual_column : requested_virtual_columns)
-            {
-                if (virtual_column.name == "_path")
-                {
-                    chunk.addColumn(virtual_column.type->createColumnConst(num_rows, path));
-                }
-                else if (virtual_column.name == "_file")
-                {
-                    size_t last_slash_pos = path.find_last_of('/');
-                    auto column = virtual_column.type->createColumnConst(num_rows, path.substr(last_slash_pos + 1));
-                    chunk.addColumn(column);
-                }
-            }
-
-=======
             VirtualColumnUtils::addRequestedPathAndFileVirtualsToChunk(chunk, requested_virtual_columns, curr_uri.getPath());
->>>>>>> bea651e8
             return chunk;
         }
 
