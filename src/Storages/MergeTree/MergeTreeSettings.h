#pragma once

#include <base/unit.h>
#include <Core/Defines.h>
#include <Core/BaseSettings.h>
#include <Core/SettingsEnums.h>
#include <Interpreters/Context_fwd.h>
#include <Storages/MergeTree/MergeTreeDataFormatVersion.h>


namespace Poco::Util
{
    class AbstractConfiguration;
}


namespace DB
{
class ASTStorage;
struct Settings;


/** These settings represent fine tunes for internal details of MergeTree storages
  * and should not be changed by the user without a reason.
  */

#define LIST_OF_MERGE_TREE_SETTINGS(M, ALIAS) \
    M(UInt64, min_compress_block_size, 0, "When granule is written, compress the data in buffer if the size of pending uncompressed data is larger or equal than the specified threshold. If this setting is not set, the corresponding global setting is used.", 0) \
    M(UInt64, max_compress_block_size, 0, "Compress the pending uncompressed data in buffer if its size is larger or equal than the specified threshold. Block of data will be compressed even if the current granule is not finished. If this setting is not set, the corresponding global setting is used.", 0) \
    M(UInt64, index_granularity, 8192, "How many rows correspond to one primary key value.", 0) \
    M(UInt64, max_digestion_size_per_segment, 256_MiB, "Max number of bytes to digest per segment to build GIN index.", 0) \
    \
    /** Data storing format settings. */ \
    M(UInt64, min_bytes_for_wide_part, 10485760, "Minimal uncompressed size in bytes to create part in wide format instead of compact", 0) \
    M(UInt64, min_rows_for_wide_part, 0, "Minimal number of rows to create part in wide format instead of compact", 0) \
    M(UInt64, min_bytes_for_compact_part, 0, "Experimental. Minimal uncompressed size in bytes to create part in compact format instead of saving it in RAM", 0) \
    M(UInt64, min_rows_for_compact_part, 0, "Experimental. Minimal number of rows to create part in compact format instead of saving it in RAM", 0) \
    M(Bool, in_memory_parts_enable_wal, true, "Whether to write blocks in Native format to write-ahead-log before creation in-memory part", 0) \
    M(UInt64, write_ahead_log_max_bytes, 1024 * 1024 * 1024, "Rotate WAL, if it exceeds that amount of bytes", 0) \
    M(Float, ratio_of_defaults_for_sparse_serialization, 1.0, "Minimal ratio of number of default values to number of all values in column to store it in sparse serializations. If >= 1, columns will be always written in full serialization.", 0) \
    \
    /** Merge settings. */ \
    M(UInt64, merge_max_block_size, 8192, "How many rows in blocks should be formed for merge operations. By default has the same value as `index_granularity`.", 0) \
    M(UInt64, merge_max_block_size_bytes, 10 * 1024 * 1024, "How many bytes in blocks should be formed for merge operations. By default has the same value as `index_granularity_bytes`.", 0) \
    M(UInt64, max_bytes_to_merge_at_max_space_in_pool, 150ULL * 1024 * 1024 * 1024, "Maximum in total size of parts to merge, when there are maximum free threads in background pool (or entries in replication queue).", 0) \
    M(UInt64, max_bytes_to_merge_at_min_space_in_pool, 1024 * 1024, "Maximum in total size of parts to merge, when there are minimum free threads in background pool (or entries in replication queue).", 0) \
    M(UInt64, max_replicated_merges_in_queue, 1000, "How many tasks of merging and mutating parts are allowed simultaneously in ReplicatedMergeTree queue.", 0) \
    M(UInt64, max_replicated_mutations_in_queue, 8, "How many tasks of mutating parts are allowed simultaneously in ReplicatedMergeTree queue.", 0) \
    M(UInt64, max_replicated_merges_with_ttl_in_queue, 1, "How many tasks of merging parts with TTL are allowed simultaneously in ReplicatedMergeTree queue.", 0) \
    M(UInt64, number_of_free_entries_in_pool_to_lower_max_size_of_merge, 8, "When there is less than specified number of free entries in pool (or replicated queue), start to lower maximum size of merge to process (or to put in queue). This is to allow small merges to process - not filling the pool with long running merges.", 0) \
    M(UInt64, number_of_free_entries_in_pool_to_execute_mutation, 20, "When there is less than specified number of free entries in pool, do not execute part mutations. This is to leave free threads for regular merges and avoid \"Too many parts\"", 0) \
    M(UInt64, max_number_of_mutations_for_replica, 0, "Limit the number of part mutations per replica to the specified amount. Zero means no limit on the number of mutations per replica (the execution can still be constrained by other settings).", 0) \
    M(UInt64, max_number_of_merges_with_ttl_in_pool, 2, "When there is more than specified number of merges with TTL entries in pool, do not assign new merge with TTL. This is to leave free threads for regular merges and avoid \"Too many parts\"", 0) \
    M(Seconds, old_parts_lifetime, 8 * 60, "How many seconds to keep obsolete parts.", 0) \
    M(Seconds, temporary_directories_lifetime, 86400, "How many seconds to keep tmp_-directories. You should not lower this value because merges and mutations may not be able to work with low value of this setting.", 0) \
    M(Seconds, lock_acquire_timeout_for_background_operations, DBMS_DEFAULT_LOCK_ACQUIRE_TIMEOUT_SEC, "For background operations like merges, mutations etc. How many seconds before failing to acquire table locks.", 0) \
    M(UInt64, min_rows_to_fsync_after_merge, 0, "Minimal number of rows to do fsync for part after merge (0 - disabled)", 0) \
    M(UInt64, min_compressed_bytes_to_fsync_after_merge, 0, "Minimal number of compressed bytes to do fsync for part after merge (0 - disabled)", 0) \
    M(UInt64, min_compressed_bytes_to_fsync_after_fetch, 0, "Minimal number of compressed bytes to do fsync for part after fetch (0 - disabled)", 0) \
    M(Bool, fsync_after_insert, false, "Do fsync for every inserted part. Significantly decreases performance of inserts, not recommended to use with wide parts.", 0) \
    M(Bool, fsync_part_directory, false, "Do fsync for part directory after all part operations (writes, renames, etc.).", 0) \
    M(UInt64, write_ahead_log_bytes_to_fsync, 100ULL * 1024 * 1024, "Amount of bytes, accumulated in WAL to do fsync.", 0) \
    M(UInt64, write_ahead_log_interval_ms_to_fsync, 100, "Interval in milliseconds after which fsync for WAL is being done.", 0) \
    M(Bool, in_memory_parts_insert_sync, false, "If true insert of part with in-memory format will wait for fsync of WAL", 0) \
    M(UInt64, non_replicated_deduplication_window, 0, "How many last blocks of hashes should be kept on disk (0 - disabled).", 0) \
    M(UInt64, max_parts_to_merge_at_once, 100, "Max amount of parts which can be merged at once (0 - disabled). Doesn't affect OPTIMIZE FINAL query.", 0) \
    M(UInt64, merge_selecting_sleep_ms, 5000, "Sleep time for merge selecting when no part selected, a lower setting will trigger selecting tasks in background_schedule_pool frequently which result in large amount of requests to zookeeper in large-scale clusters", 0) \
    M(UInt64, merge_tree_clear_old_temporary_directories_interval_seconds, 60, "The period of executing the clear old temporary directories operation in background.", 0) \
    M(UInt64, merge_tree_clear_old_parts_interval_seconds, 1, "The period of executing the clear old parts operation in background.", 0) \
    M(UInt64, merge_tree_clear_old_broken_detached_parts_ttl_timeout_seconds, 1ULL * 3600 * 24 * 30, "Remove old broken detached parts in the background if they remained intouched for a specified by this setting period of time.", 0) \
    M(UInt64, min_age_to_force_merge_seconds, 0, "If all parts in a certain range are older than this value, range will be always eligible for merging. Set to 0 to disable.", 0) \
    M(Bool, min_age_to_force_merge_on_partition_only, false, "Whether min_age_to_force_merge_seconds should be applied only on the entire partition and not on subset.", false) \
    M(UInt64, merge_tree_enable_clear_old_broken_detached, false, "Enable clearing old broken detached parts operation in background.", 0) \
    M(Bool, remove_rolled_back_parts_immediately, 1, "Setting for an incomplete experimental feature.", 0) \
    M(CleanDeletedRows, clean_deleted_rows, CleanDeletedRows::Never, "Is the Replicated Merge cleanup has to be done automatically at each merge or manually (possible values are 'Always'/'Never' (default))", 0) \
    M(UInt64, replicated_max_mutations_in_one_entry, 10000, "Max number of mutation commands that can be merged together and executed in one MUTATE_PART entry (0 means unlimited)", 0) \
    \
    /** Inserts settings. */ \
    M(UInt64, parts_to_delay_insert, 150, "If table contains at least that many active parts in single partition, artificially slow down insert into table. Disabled if set to 0", 0) \
    M(UInt64, inactive_parts_to_delay_insert, 0, "If table contains at least that many inactive parts in single partition, artificially slow down insert into table.", 0) \
    M(UInt64, parts_to_throw_insert, 300, "If more than this number active parts in single partition, throw 'Too many parts ...' exception.", 0) \
    M(UInt64, inactive_parts_to_throw_insert, 0, "If more than this number inactive parts in single partition, throw 'Too many inactive parts ...' exception.", 0) \
    M(UInt64, max_avg_part_size_for_too_many_parts, 10ULL * 1024 * 1024 * 1024, "The 'too many parts' check according to 'parts_to_delay_insert' and 'parts_to_throw_insert' will be active only if the average part size (in the relevant partition) is not larger than the specified threshold. If it is larger than the specified threshold, the INSERTs will be neither delayed or rejected. This allows to have hundreds of terabytes in a single table on a single server if the parts are successfully merged to larger parts. This does not affect the thresholds on inactive parts or total parts.", 0) \
    M(UInt64, max_delay_to_insert, 1, "Max delay of inserting data into MergeTree table in seconds, if there are a lot of unmerged parts in single partition.", 0) \
    M(UInt64, min_delay_to_insert_ms, 10, "Min delay of inserting data into MergeTree table in milliseconds, if there are a lot of unmerged parts in single partition.", 0) \
    M(UInt64, max_parts_in_total, 100000, "If more than this number active parts in all partitions in total, throw 'Too many parts ...' exception.", 0) \
<<<<<<< HEAD
    M(UInt64, number_of_mutations_to_delay, 0, "If table has at least that many unfinished mutations, artificially slow down mutations of table. Disabled if set to 0", 0) \
    M(UInt64, number_of_mutations_to_throw, 0, "If table has at least that many unfinished mutations, throw 'Too many mutations' exception. Disabled if set to 0", 0) \
    M(UInt64, min_delay_to_mutate_ms, 10, "Min delay of mutating MergeTree table in milliseconds, if there are a lot of unfinished mutations", 0) \
    M(UInt64, max_delay_to_mutate_ms, 1000, "Max delay of mutating MergeTree table in milliseconds, if there are a lot of unfinished mutations", 0) \
=======
    M(Bool, async_insert, false, "If true, data from INSERT query is stored in queue and later flushed to table in background.", 0) \
>>>>>>> b5a57da4
    \
    /* Part removal settings. */ \
    M(UInt64, simultaneous_parts_removal_limit, 0, "Maximum number of parts to remove during one CleanupThread iteration (0 means unlimited).", 0) \
    \
    /** Replication settings. */ \
    M(UInt64, replicated_deduplication_window, 100, "How many last blocks of hashes should be kept in ZooKeeper (old blocks will be deleted).", 0) \
    M(UInt64, replicated_deduplication_window_seconds, 7 * 24 * 60 * 60 /* one week */, "Similar to \"replicated_deduplication_window\", but determines old blocks by their lifetime. Hash of an inserted block will be deleted (and the block will not be deduplicated after) if it outside of one \"window\". You can set very big replicated_deduplication_window to avoid duplicating INSERTs during that period of time.", 0) \
    M(UInt64, replicated_deduplication_window_for_async_inserts, 10000, "How many last hash values of async_insert blocks should be kept in ZooKeeper (old blocks will be deleted).", 0) \
    M(UInt64, replicated_deduplication_window_seconds_for_async_inserts, 7 * 24 * 60 * 60 /* one week */, "Similar to \"replicated_deduplication_window_for_async_inserts\", but determines old blocks by their lifetime. Hash of an inserted block will be deleted (and the block will not be deduplicated after) if it outside of one \"window\". You can set very big replicated_deduplication_window to avoid duplicating INSERTs during that period of time.", 0) \
    M(Milliseconds, async_block_ids_cache_min_update_interval_ms, 100, "minimum interval between updates of async_block_ids_cache", 0) \
    M(Bool, use_async_block_ids_cache, false, "use in-memory cache to filter duplicated async inserts based on block ids", 0) \
    M(UInt64, max_replicated_logs_to_keep, 1000, "How many records may be in log, if there is inactive replica. Inactive replica becomes lost when when this number exceed.", 0) \
    M(UInt64, min_replicated_logs_to_keep, 10, "Keep about this number of last records in ZooKeeper log, even if they are obsolete. It doesn't affect work of tables: used only to diagnose ZooKeeper log before cleaning.", 0) \
    M(Seconds, prefer_fetch_merged_part_time_threshold, 3600, "If time passed after replication log entry creation exceeds this threshold and sum size of parts is greater than \"prefer_fetch_merged_part_size_threshold\", prefer fetching merged part from replica instead of doing merge locally. To speed up very long merges.", 0) \
    M(UInt64, prefer_fetch_merged_part_size_threshold, 10ULL * 1024 * 1024 * 1024, "If sum size of parts exceeds this threshold and time passed after replication log entry creation is greater than \"prefer_fetch_merged_part_time_threshold\", prefer fetching merged part from replica instead of doing merge locally. To speed up very long merges.", 0) \
    M(Seconds, execute_merges_on_single_replica_time_threshold, 0, "When greater than zero only a single replica starts the merge immediately, others wait up to that amount of time to download the result instead of doing merges locally. If the chosen replica doesn't finish the merge during that amount of time, fallback to standard behavior happens.", 0) \
    M(Seconds, remote_fs_execute_merges_on_single_replica_time_threshold, 3 * 60 * 60, "When greater than zero only a single replica starts the merge immediately if merged part on shared storage and 'allow_remote_fs_zero_copy_replication' is enabled.", 0) \
    M(Seconds, try_fetch_recompressed_part_timeout, 7200, "Recompression works slow in most cases, so we don't start merge with recompression until this timeout and trying to fetch recompressed part from replica which assigned this merge with recompression.", 0) \
    M(Bool, always_fetch_merged_part, false, "If true, replica never merge parts and always download merged parts from other replicas.", 0) \
    M(UInt64, max_suspicious_broken_parts, 100, "Max broken parts, if more - deny automatic deletion.", 0) \
    M(UInt64, max_suspicious_broken_parts_bytes, 1ULL * 1024 * 1024 * 1024, "Max size of all broken parts, if more - deny automatic deletion.", 0) \
    M(UInt64, max_files_to_modify_in_alter_columns, 75, "Not apply ALTER if number of files for modification(deletion, addition) more than this.", 0) \
    M(UInt64, max_files_to_remove_in_alter_columns, 50, "Not apply ALTER, if number of files for deletion more than this.", 0) \
    M(Float, replicated_max_ratio_of_wrong_parts, 0.5, "If ratio of wrong parts to total number of parts is less than this - allow to start.", 0) \
    M(UInt64, replicated_max_parallel_fetches_for_host, DEFAULT_COUNT_OF_HTTP_CONNECTIONS_PER_ENDPOINT, "Limit parallel fetches from endpoint (actually pool size).", 0) \
    M(Seconds, replicated_fetches_http_connection_timeout, 0, "HTTP connection timeout for part fetch requests. Inherited from default profile `http_connection_timeout` if not set explicitly.", 0) \
    M(Seconds, replicated_fetches_http_send_timeout, 0, "HTTP send timeout for part fetch requests. Inherited from default profile `http_send_timeout` if not set explicitly.", 0) \
    M(Seconds, replicated_fetches_http_receive_timeout, 0, "HTTP receive timeout for fetch part requests. Inherited from default profile `http_receive_timeout` if not set explicitly.", 0) \
    M(Bool, replicated_can_become_leader, true, "If true, Replicated tables replicas on this node will try to acquire leadership.", 0) \
    M(Seconds, zookeeper_session_expiration_check_period, 60, "ZooKeeper session expiration check period, in seconds.", 0) \
    M(Seconds, initialization_retry_period, 60, "Retry period for table initialization, in seconds.", 0) \
    M(Bool, detach_old_local_parts_when_cloning_replica, true, "Do not remove old local parts when repairing lost replica.", 0) \
    M(Bool, detach_not_byte_identical_parts, false, "Do not remove non byte-idential parts for ReplicatedMergeTree, instead detach them (maybe useful for further analysis).", 0) \
    M(UInt64, max_replicated_fetches_network_bandwidth, 0, "The maximum speed of data exchange over the network in bytes per second for replicated fetches. Zero means unlimited.", 0) \
    M(UInt64, max_replicated_sends_network_bandwidth, 0, "The maximum speed of data exchange over the network in bytes per second for replicated sends. Zero means unlimited.", 0) \
    \
    /** Check delay of replicas settings. */ \
    M(UInt64, min_relative_delay_to_measure, 120, "Calculate relative replica delay only if absolute delay is not less that this value.", 0) \
    M(UInt64, cleanup_delay_period, 30, "Period to clean old queue logs, blocks hashes and parts.", 0) \
    M(UInt64, cleanup_delay_period_random_add, 10, "Add uniformly distributed value from 0 to x seconds to cleanup_delay_period to avoid thundering herd effect and subsequent DoS of ZooKeeper in case of very large number of tables.", 0) \
    M(UInt64, min_relative_delay_to_close, 300, "Minimal delay from other replicas to close, stop serving requests and not return Ok during status check.", 0) \
    M(UInt64, min_absolute_delay_to_close, 0, "Minimal absolute delay to close, stop serving requests and not return Ok during status check.", 0) \
    M(UInt64, enable_vertical_merge_algorithm, 1, "Enable usage of Vertical merge algorithm.", 0) \
    M(UInt64, vertical_merge_algorithm_min_rows_to_activate, 16 * 8192, "Minimal (approximate) sum of rows in merging parts to activate Vertical merge algorithm.", 0) \
    M(UInt64, vertical_merge_algorithm_min_bytes_to_activate, 0, "Minimal (approximate) uncompressed size in bytes in merging parts to activate Vertical merge algorithm.", 0) \
    M(UInt64, vertical_merge_algorithm_min_columns_to_activate, 11, "Minimal amount of non-PK columns to activate Vertical merge algorithm.", 0) \
    \
    /** Compatibility settings */ \
    M(Bool, allow_suspicious_indices, false, "Reject primary/secondary indexes and sorting keys with identical expressions", 0) \
    M(Bool, compatibility_allow_sampling_expression_not_in_primary_key, false, "Allow to create a table with sampling expression not in primary key. This is needed only to temporarily allow to run the server with wrong tables for backward compatibility.", 0) \
    M(Bool, use_minimalistic_checksums_in_zookeeper, true, "Use small format (dozens bytes) for part checksums in ZooKeeper instead of ordinary ones (dozens KB). Before enabling check that all replicas support new format.", 0) \
    M(Bool, use_minimalistic_part_header_in_zookeeper, true, "Store part header (checksums and columns) in a compact format and a single part znode instead of separate znodes (<part>/columns and <part>/checksums). This can dramatically reduce snapshot size in ZooKeeper. Before enabling check that all replicas support new format.", 0) \
    M(UInt64, finished_mutations_to_keep, 100, "How many records about mutations that are done to keep. If zero, then keep all of them.", 0) \
    M(UInt64, min_merge_bytes_to_use_direct_io, 10ULL * 1024 * 1024 * 1024, "Minimal amount of bytes to enable O_DIRECT in merge (0 - disabled).", 0) \
    M(UInt64, index_granularity_bytes, 10 * 1024 * 1024, "Approximate amount of bytes in single granule (0 - disabled).", 0) \
    M(UInt64, min_index_granularity_bytes, 1024, "Minimum amount of bytes in single granule.", 1024) \
    M(Int64, merge_with_ttl_timeout, 3600 * 4, "Minimal time in seconds, when merge with delete TTL can be repeated.", 0) \
    M(Int64, merge_with_recompression_ttl_timeout, 3600 * 4, "Minimal time in seconds, when merge with recompression TTL can be repeated.", 0) \
    M(Bool, ttl_only_drop_parts, false, "Only drop altogether the expired parts and not partially prune them.", 0) \
    M(Bool, materialize_ttl_recalculate_only, false, "Only recalculate ttl info when MATERIALIZE TTL", 0) \
    M(Bool, enable_mixed_granularity_parts, true, "Enable parts with adaptive and non adaptive granularity", 0) \
    M(MaxThreads, max_part_loading_threads, 0, "The number of threads to load data parts at startup.", 0) \
    M(MaxThreads, max_part_removal_threads, 0, "The number of threads for concurrent removal of inactive data parts. One is usually enough, but in 'Google Compute Environment SSD Persistent Disks' file removal (unlink) operation is extraordinarily slow and you probably have to increase this number (recommended is up to 16).", 0) \
    M(UInt64, concurrent_part_removal_threshold, 100, "Activate concurrent part removal (see 'max_part_removal_threads') only if the number of inactive data parts is at least this.", 0) \
    M(String, storage_policy, "default", "Name of storage disk policy", 0) \
    M(String, disk, "", "Name of storage disk. Can be specified instead of storage policy.", 0) \
    M(Bool, allow_nullable_key, false, "Allow Nullable types as primary keys.", 0) \
    M(Bool, remove_empty_parts, true, "Remove empty parts after they were pruned by TTL, mutation, or collapsing merge algorithm.", 0) \
    M(Bool, assign_part_uuids, false, "Generate UUIDs for parts. Before enabling check that all replicas support new format.", 0) \
    M(Int64, max_partitions_to_read, -1, "Limit the max number of partitions that can be accessed in one query. <= 0 means unlimited. This setting is the default that can be overridden by the query-level setting with the same name.", 0) \
    M(UInt64, max_concurrent_queries, 0, "Max number of concurrently executed queries related to the MergeTree table (0 - disabled). Queries will still be limited by other max_concurrent_queries settings.", 0) \
    M(UInt64, min_marks_to_honor_max_concurrent_queries, 0, "Minimal number of marks to honor the MergeTree-level's max_concurrent_queries (0 - disabled). Queries will still be limited by other max_concurrent_queries settings.", 0) \
    M(UInt64, min_bytes_to_rebalance_partition_over_jbod, 0, "Minimal amount of bytes to enable part rebalance over JBOD array (0 - disabled).", 0) \
    M(Bool, check_sample_column_is_correct, true, "Check columns or columns by hash for sampling are unsigned integer.", 0) \
    M(Bool, allow_vertical_merges_from_compact_to_wide_parts, false, "Allows vertical merges from compact to wide parts. This settings must have the same value on all replicas", 0) \
    \
    /** Experimental/work in progress feature. Unsafe for production. */ \
    M(UInt64, part_moves_between_shards_enable, 0, "Experimental/Incomplete feature to move parts between shards. Does not take into account sharding expressions.", 0) \
    M(UInt64, part_moves_between_shards_delay_seconds, 30, "Time to wait before/after moving parts between shards.", 0) \
    M(Bool, use_metadata_cache, false, "Experimental feature to speed up parts loading process by using MergeTree metadata cache", 0) \
    M(Bool, allow_remote_fs_zero_copy_replication, false, "Don't use this setting in production, because it is not ready.", 0) \
    M(String, remote_fs_zero_copy_zookeeper_path, "/clickhouse/zero_copy", "ZooKeeper path for Zero-copy table-independet info.", 0) \
    M(Bool, remote_fs_zero_copy_path_compatible_mode, false, "Run zero-copy in compatible mode during conversion process.", 0) \
    /** Compress marks and primary key. */ \
    M(Bool, compress_marks, false, "Marks support compression, reduce mark file size and speed up network transmission.", 0) \
    M(Bool, compress_primary_key, false, "Primary key support compression, reduce primary key file size and speed up network transmission.", 0) \
    M(String, marks_compression_codec, "ZSTD(3)", "Compression encoding used by marks, marks are small enough and cached, so the default compression is ZSTD(3).", 0) \
    M(String, primary_key_compression_codec, "ZSTD(3)", "Compression encoding used by primary, primary key is small enough and cached, so the default compression is ZSTD(3).", 0) \
    M(UInt64, marks_compress_block_size, 65536, "Mark compress block size, the actual size of the block to compress.", 0) \
    M(UInt64, primary_key_compress_block_size, 65536, "Primary compress block size, the actual size of the block to compress.", 0) \
    \
    /** Obsolete settings. Kept for backward compatibility only. */ \
    M(UInt64, min_relative_delay_to_yield_leadership, 120, "Obsolete setting, does nothing.", 0) \
    M(UInt64, check_delay_period, 60, "Obsolete setting, does nothing.", 0) \
    M(Bool, allow_floating_point_partition_key, false, "Allow floating point as partition key", 0) \
    M(UInt64, replicated_max_parallel_sends, 0, "Obsolete setting, does nothing.", 0) \
    M(UInt64, replicated_max_parallel_sends_for_table, 0, "Obsolete setting, does nothing.", 0) \
    M(UInt64, replicated_max_parallel_fetches, 0, "Obsolete setting, does nothing.", 0) \
    M(UInt64, replicated_max_parallel_fetches_for_table, 0, "Obsolete setting, does nothing.", 0) \
    M(Bool, write_final_mark, true, "Obsolete setting, does nothing.", 0) \
    /// Settings that should not change after the creation of a table.
    /// NOLINTNEXTLINE
#define APPLY_FOR_IMMUTABLE_MERGE_TREE_SETTINGS(M) \
    M(index_granularity)

DECLARE_SETTINGS_TRAITS(MergeTreeSettingsTraits, LIST_OF_MERGE_TREE_SETTINGS)


/** Settings for the MergeTree family of engines.
  * Could be loaded from config or from a CREATE TABLE query (SETTINGS clause).
  */
struct MergeTreeSettings : public BaseSettings<MergeTreeSettingsTraits>
{
    void loadFromConfig(const String & config_elem, const Poco::Util::AbstractConfiguration & config);

    /// NOTE: will rewrite the AST to add immutable settings.
    void loadFromQuery(ASTStorage & storage_def, ContextPtr context);

    /// We check settings after storage creation
    static bool isReadonlySetting(const String & name)
    {
        return name == "index_granularity" || name == "index_granularity_bytes"
            || name == "enable_mixed_granularity_parts";
    }

    static bool isPartFormatSetting(const String & name)
    {
        return name == "min_bytes_for_wide_part" || name == "min_rows_for_wide_part"
            || name == "min_bytes_for_compact_part" || name == "min_rows_for_compact_part";
    }

    /// Check that the values are sane taking also query-level settings into account.
    void sanityCheck(size_t background_pool_tasks) const;
};

using MergeTreeSettingsPtr = std::shared_ptr<const MergeTreeSettings>;

}<|MERGE_RESOLUTION|>--- conflicted
+++ resolved
@@ -74,6 +74,10 @@
     M(Bool, remove_rolled_back_parts_immediately, 1, "Setting for an incomplete experimental feature.", 0) \
     M(CleanDeletedRows, clean_deleted_rows, CleanDeletedRows::Never, "Is the Replicated Merge cleanup has to be done automatically at each merge or manually (possible values are 'Always'/'Never' (default))", 0) \
     M(UInt64, replicated_max_mutations_in_one_entry, 10000, "Max number of mutation commands that can be merged together and executed in one MUTATE_PART entry (0 means unlimited)", 0) \
+    M(UInt64, number_of_mutations_to_delay, 0, "If table has at least that many unfinished mutations, artificially slow down mutations of table. Disabled if set to 0", 0) \
+    M(UInt64, number_of_mutations_to_throw, 0, "If table has at least that many unfinished mutations, throw 'Too many mutations' exception. Disabled if set to 0", 0) \
+    M(UInt64, min_delay_to_mutate_ms, 10, "Min delay of mutating MergeTree table in milliseconds, if there are a lot of unfinished mutations", 0) \
+    M(UInt64, max_delay_to_mutate_ms, 1000, "Max delay of mutating MergeTree table in milliseconds, if there are a lot of unfinished mutations", 0) \
     \
     /** Inserts settings. */ \
     M(UInt64, parts_to_delay_insert, 150, "If table contains at least that many active parts in single partition, artificially slow down insert into table. Disabled if set to 0", 0) \
@@ -84,14 +88,7 @@
     M(UInt64, max_delay_to_insert, 1, "Max delay of inserting data into MergeTree table in seconds, if there are a lot of unmerged parts in single partition.", 0) \
     M(UInt64, min_delay_to_insert_ms, 10, "Min delay of inserting data into MergeTree table in milliseconds, if there are a lot of unmerged parts in single partition.", 0) \
     M(UInt64, max_parts_in_total, 100000, "If more than this number active parts in all partitions in total, throw 'Too many parts ...' exception.", 0) \
-<<<<<<< HEAD
-    M(UInt64, number_of_mutations_to_delay, 0, "If table has at least that many unfinished mutations, artificially slow down mutations of table. Disabled if set to 0", 0) \
-    M(UInt64, number_of_mutations_to_throw, 0, "If table has at least that many unfinished mutations, throw 'Too many mutations' exception. Disabled if set to 0", 0) \
-    M(UInt64, min_delay_to_mutate_ms, 10, "Min delay of mutating MergeTree table in milliseconds, if there are a lot of unfinished mutations", 0) \
-    M(UInt64, max_delay_to_mutate_ms, 1000, "Max delay of mutating MergeTree table in milliseconds, if there are a lot of unfinished mutations", 0) \
-=======
     M(Bool, async_insert, false, "If true, data from INSERT query is stored in queue and later flushed to table in background.", 0) \
->>>>>>> b5a57da4
     \
     /* Part removal settings. */ \
     M(UInt64, simultaneous_parts_removal_limit, 0, "Maximum number of parts to remove during one CleanupThread iteration (0 means unlimited).", 0) \
