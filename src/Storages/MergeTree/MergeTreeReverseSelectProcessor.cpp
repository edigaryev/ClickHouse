--- conflicted
+++ resolved
@@ -94,11 +94,6 @@
     MarkRanges mark_ranges_for_task = { all_mark_ranges.back() };
     all_mark_ranges.pop_back();
 
-<<<<<<< HEAD
-    auto size_predictor = (preferred_block_size_bytes == 0)
-        ? nullptr
-        : std::make_unique<MergeTreeBlockSizePredictor>(data_part, ordered_names, storage_snapshot->metadata->getSampleBlock());
-=======
     std::unique_ptr<MergeTreeBlockSizePredictor> size_predictor;
     if (preferred_block_size_bytes)
     {
@@ -108,9 +103,8 @@
         complete_column_names.insert(required_pre_column_names.begin(), required_pre_column_names.end());
 
         size_predictor = std::make_unique<MergeTreeBlockSizePredictor>(
-            data_part, Names(complete_column_names.begin(), complete_column_names.end()), metadata_snapshot->getSampleBlock());
+            data_part, Names(complete_column_names.begin(), complete_column_names.end()), storage_snapshot->metadata->getSampleBlock());
     }
->>>>>>> c4b45449
 
     task = std::make_unique<MergeTreeReadTask>(
         data_part, mark_ranges_for_task, part_index_in_query, ordered_names, column_name_set,
