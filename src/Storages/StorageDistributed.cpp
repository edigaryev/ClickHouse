#include <Storages/StorageDistributed.h>

#include <DataStreams/OneBlockInputStream.h>

#include <Databases/IDatabase.h>
#include <Disks/StoragePolicy.h>
#include <Disks/DiskLocal.h>

#include <DataTypes/DataTypeFactory.h>
#include <DataTypes/DataTypesNumber.h>

#include <Storages/Distributed/DistributedBlockOutputStream.h>
#include <Storages/StorageFactory.h>
#include <Storages/AlterCommands.h>

#include <Columns/ColumnConst.h>

#include <Common/Macros.h>
#include <Common/escapeForFileName.h>
#include <Common/typeid_cast.h>
#include <Common/quoteString.h>

#include <Parsers/ASTDropQuery.h>
#include <Parsers/ASTExpressionList.h>
#include <Parsers/ASTIdentifier.h>
#include <Parsers/ASTInsertQuery.h>
#include <Parsers/ASTLiteral.h>
#include <Parsers/ASTSelectQuery.h>
#include <Parsers/ASTTablesInSelectQuery.h>
#include <Parsers/ParserAlterQuery.h>
#include <Parsers/TablePropertiesQueriesASTs.h>
#include <Parsers/parseQuery.h>

#include <Interpreters/ClusterProxy/SelectStreamFactory.h>
#include <Interpreters/ClusterProxy/executeQuery.h>
#include <Interpreters/Cluster.h>
#include <Interpreters/ExpressionAnalyzer.h>
#include <Interpreters/InterpreterAlterQuery.h>
#include <Interpreters/InterpreterDescribeQuery.h>
#include <Interpreters/InterpreterSelectQuery.h>
#include <Interpreters/TranslateQualifiedNamesVisitor.h>
#include <Interpreters/TreeRewriter.h>
#include <Interpreters/Context.h>
#include <Interpreters/createBlockSelector.h>
#include <Interpreters/evaluateConstantExpression.h>
#include <Interpreters/getClusterName.h>
#include <Interpreters/getTableExpressions.h>
#include <Functions/IFunction.h>

#include <Core/Field.h>
#include <Core/Settings.h>

#include <IO/ReadHelpers.h>

#include <Poco/DirectoryIterator.h>

#include <memory>
#include <filesystem>
#include <optional>


namespace
{
const UInt64 FORCE_OPTIMIZE_SKIP_UNUSED_SHARDS_HAS_SHARDING_KEY = 1;
const UInt64 FORCE_OPTIMIZE_SKIP_UNUSED_SHARDS_ALWAYS           = 2;

const UInt64 DISTRIBUTED_GROUP_BY_NO_MERGE_AFTER_AGGREGATION = 2;
}

namespace DB
{

namespace ErrorCodes
{
    extern const int NOT_IMPLEMENTED;
    extern const int STORAGE_REQUIRES_PARAMETER;
    extern const int BAD_ARGUMENTS;
    extern const int NUMBER_OF_ARGUMENTS_DOESNT_MATCH;
    extern const int INCORRECT_NUMBER_OF_COLUMNS;
    extern const int INFINITE_LOOP;
    extern const int TYPE_MISMATCH;
    extern const int TOO_MANY_ROWS;
    extern const int UNABLE_TO_SKIP_UNUSED_SHARDS;
    extern const int LOGICAL_ERROR;
}

namespace ActionLocks
{
    extern const StorageActionBlockType DistributedSend;
}

namespace
{

/// select query has database, table and table function names as AST pointers
/// Creates a copy of query, changes database, table and table function names.
ASTPtr rewriteSelectQuery(const ASTPtr & query, const std::string & database, const std::string & table, ASTPtr table_function_ptr = nullptr)
{
    auto modified_query_ast = query->clone();

    ASTSelectQuery & select_query = modified_query_ast->as<ASTSelectQuery &>();
    if (table_function_ptr)
        select_query.addTableFunction(table_function_ptr);
    else
        select_query.replaceDatabaseAndTable(database, table);

    /// Restore long column names (cause our short names are ambiguous).
    /// TODO: aliased table functions & CREATE TABLE AS table function cases
    if (!table_function_ptr)
    {
        RestoreQualifiedNamesVisitor::Data data;
        data.distributed_table = DatabaseAndTableWithAlias(*getTableExpression(query->as<ASTSelectQuery &>(), 0));
        data.remote_table.database = database;
        data.remote_table.table = table;
        data.rename = true;
        RestoreQualifiedNamesVisitor(data).visit(modified_query_ast);
    }

    return modified_query_ast;
}

/// The columns list in the original INSERT query is incorrect because inserted blocks are transformed
/// to the form of the sample block of the Distributed table. So we rewrite it and add all columns from
/// the sample block instead.
ASTPtr createInsertToRemoteTableQuery(const std::string & database, const std::string & table, const Block & sample_block_non_materialized)
{
    auto query = std::make_shared<ASTInsertQuery>();
    query->table_id = StorageID(database, table);

    auto columns = std::make_shared<ASTExpressionList>();
    query->columns = columns;
    query->children.push_back(columns);
    for (const auto & col : sample_block_non_materialized)
        columns->children.push_back(std::make_shared<ASTIdentifier>(col.name));

    return query;
}

/// Calculate maximum number in file names in directory and all subdirectories.
/// To ensure global order of data blocks yet to be sent across server restarts.
UInt64 getMaximumFileNumber(const std::string & dir_path)
{
    UInt64 res = 0;

    std::filesystem::recursive_directory_iterator begin(dir_path);
    std::filesystem::recursive_directory_iterator end;
    for (auto it = begin; it != end; ++it)
    {
        const auto & file_path = it->path();

        if (!std::filesystem::is_regular_file(*it) || !endsWith(file_path.filename().string(), ".bin"))
            continue;

        UInt64 num = 0;
        try
        {
            num = parse<UInt64>(file_path.filename().stem().string());
        }
        catch (Exception & e)
        {
            e.addMessage("Unexpected file name " + file_path.filename().string() + " found at " + file_path.parent_path().string() + ", should have numeric base name.");
            throw;
        }

        if (num > res)
            res = num;
    }

    return res;
}

std::string makeFormattedListOfShards(const ClusterPtr & cluster)
{
    std::ostringstream os;

    bool head = true;
    os << "[";
    for (const auto & shard_info : cluster->getShardsInfo())
    {
        (head ? os : os << ", ") << shard_info.shard_num;
        head = false;
    }
    os << "]";

    return os.str();
}

ExpressionActionsPtr buildShardingKeyExpression(const ASTPtr & sharding_key, const Context & context, const NamesAndTypesList & columns, bool project)
{
    ASTPtr query = sharding_key;
    auto syntax_result = TreeRewriter(context).analyze(query, columns);
    return ExpressionAnalyzer(query, syntax_result, context).getActions(project);
}

bool isExpressionActionsDeterministics(const ExpressionActionsPtr & actions)
{
    for (const auto & action : actions->getActions())
    {
        if (action.type != ExpressionAction::APPLY_FUNCTION)
            continue;
        if (!action.function_base->isDeterministic())
            return false;
    }
    return true;
}

class ReplacingConstantExpressionsMatcher
{
public:
    using Data = Block;

    static bool needChildVisit(ASTPtr &, const ASTPtr &)
    {
        return true;
    }

    static void visit(ASTPtr & node, Block & block_with_constants)
    {
        if (!node->as<ASTFunction>())
            return;

        std::string name = node->getColumnName();
        if (block_with_constants.has(name))
        {
            auto result = block_with_constants.getByName(name);
            if (!isColumnConst(*result.column))
                return;

            node = std::make_shared<ASTLiteral>(assert_cast<const ColumnConst &>(*result.column).getField());
        }
    }
};

void replaceConstantExpressions(
    ASTPtr & node,
    const Context & context,
    const NamesAndTypesList & columns,
    ConstStoragePtr storage,
    const StorageMetadataPtr & metadata_snapshot)
{
    auto syntax_result = TreeRewriter(context).analyze(node, columns, storage, metadata_snapshot);
    Block block_with_constants = KeyCondition::getBlockWithConstants(node, syntax_result, context);

    InDepthNodeVisitor<ReplacingConstantExpressionsMatcher, true> visitor(block_with_constants);
    visitor.visit(node);
}

/// Returns one of the following:
/// - QueryProcessingStage::Complete
/// - QueryProcessingStage::WithMergeableStateAfterAggregation
/// - none (in this case regular WithMergeableState should be used)
std::optional<QueryProcessingStage::Enum> getOptimizedQueryProcessingStage(const ASTPtr & query_ptr, bool extremes, const Block & sharding_key_block)
{
    const auto & select = query_ptr->as<ASTSelectQuery &>();

    auto sharding_block_has = [&](const auto & exprs, size_t limit = SIZE_MAX) -> bool
    {
        size_t i = 0;
        for (auto & expr : exprs)
        {
            ++i;
            if (i > limit)
                break;

            auto id = expr->template as<ASTIdentifier>();
            if (!id)
                return false;
            /// TODO: if GROUP BY contains multiIf()/if() it should contain only columns from sharding_key
            if (!sharding_key_block.has(id->name))
                return false;
        }
        return true;
    };

    // GROUP BY qualifiers
    // - TODO: WITH TOTALS can be implemented
    // - TODO: WITH ROLLUP can be implemented (I guess)
    if (select.group_by_with_totals || select.group_by_with_rollup || select.group_by_with_cube)
        return {};

    // TODO: extremes support can be implemented
    if (extremes)
        return {};

    // DISTINCT
    if (select.distinct)
    {
        if (!sharding_block_has(select.select()->children))
            return {};
    }

    // GROUP BY
    const ASTPtr group_by = select.groupBy();
    if (!group_by)
    {
        if (!select.distinct)
            return {};
    }
    else
    {
        if (!sharding_block_has(group_by->children, 1))
            return {};
    }

    // ORDER BY
    const ASTPtr order_by = select.orderBy();
    if (order_by)
        return QueryProcessingStage::WithMergeableStateAfterAggregation;

    // LIMIT BY
    // LIMIT
    if (select.limitBy() || select.limitLength())
        return QueryProcessingStage::WithMergeableStateAfterAggregation;

    // Only simple SELECT FROM GROUP BY sharding_key can use Complete state.
    return QueryProcessingStage::Complete;
}

size_t getClusterQueriedNodes(const Settings & settings, const ClusterPtr & cluster)
{
    size_t num_local_shards = cluster->getLocalShardCount();
    size_t num_remote_shards = cluster->getRemoteShardCount();
    return (num_remote_shards * settings.max_parallel_replicas) + num_local_shards;
}

}


/// For destruction of std::unique_ptr of type that is incomplete in class definition.
StorageDistributed::~StorageDistributed() = default;


NamesAndTypesList StorageDistributed::getVirtuals() const
{
    /// NOTE This is weird. Most of these virtual columns are part of MergeTree
    /// tables info. But Distributed is general-purpose engine.
    return NamesAndTypesList{
            NameAndTypePair("_table", std::make_shared<DataTypeString>()),
            NameAndTypePair("_part", std::make_shared<DataTypeString>()),
            NameAndTypePair("_part_index", std::make_shared<DataTypeUInt64>()),
            NameAndTypePair("_partition_id", std::make_shared<DataTypeString>()),
            NameAndTypePair("_sample_factor", std::make_shared<DataTypeFloat64>()),
            NameAndTypePair("_shard_num", std::make_shared<DataTypeUInt32>()),
    };
}

StorageDistributed::StorageDistributed(
    const StorageID & id_,
    const ColumnsDescription & columns_,
    const ConstraintsDescription & constraints_,
    const String & remote_database_,
    const String & remote_table_,
    const String & cluster_name_,
    const Context & context_,
    const ASTPtr & sharding_key_,
    const String & storage_policy_name_,
    const String & relative_data_path_,
    bool attach_,
    ClusterPtr owned_cluster_)
    : IStorage(id_)
    , remote_database(remote_database_)
    , remote_table(remote_table_)
    , global_context(std::make_unique<Context>(context_))
    , log(&Poco::Logger::get("StorageDistributed (" + id_.table_name + ")"))
    , owned_cluster(std::move(owned_cluster_))
    , cluster_name(global_context->getMacros()->expand(cluster_name_))
    , has_sharding_key(sharding_key_)
    , relative_data_path(relative_data_path_)
{
    StorageInMemoryMetadata storage_metadata;
    storage_metadata.setColumns(columns_);
    storage_metadata.setConstraints(constraints_);
    setInMemoryMetadata(storage_metadata);

    if (sharding_key_)
    {
        sharding_key_expr = buildShardingKeyExpression(sharding_key_, *global_context, storage_metadata.getColumns().getAllPhysical(), false);
        sharding_key_column_name = sharding_key_->getColumnName();
        sharding_key_is_deterministic = isExpressionActionsDeterministics(sharding_key_expr);
    }

    if (!relative_data_path.empty())
    {
        storage_policy = global_context->getStoragePolicy(storage_policy_name_);
        if (storage_policy->getVolumes().size() != 1)
            throw Exception("Storage policy for Distributed table, should have exactly one volume", ErrorCodes::BAD_ARGUMENTS);
    }

    /// Sanity check. Skip check if the table is already created to allow the server to start.
    if (!attach_ && !cluster_name.empty())
    {
        size_t num_local_shards = global_context->getCluster(cluster_name)->getLocalShardCount();
        if (num_local_shards && remote_database == id_.database_name && remote_table == id_.table_name)
            throw Exception("Distributed table " + id_.table_name + " looks at itself", ErrorCodes::INFINITE_LOOP);
    }
}


StorageDistributed::StorageDistributed(
    const StorageID & id_,
    const ColumnsDescription & columns_,
    const ConstraintsDescription & constraints_,
    ASTPtr remote_table_function_ptr_,
    const String & cluster_name_,
    const Context & context_,
    const ASTPtr & sharding_key_,
    const String & storage_policy_name_,
    const String & relative_data_path_,
    bool attach,
    ClusterPtr owned_cluster_)
    : StorageDistributed(id_, columns_, constraints_, String{}, String{}, cluster_name_, context_, sharding_key_, storage_policy_name_, relative_data_path_, attach, std::move(owned_cluster_))
{
    remote_table_function_ptr = std::move(remote_table_function_ptr_);
}


<<<<<<< HEAD
bool StorageDistributed::canForceGroupByNoMerge(const Context &context, QueryProcessingStage::Enum to_stage, const ASTPtr & query_ptr) const
=======
StoragePtr StorageDistributed::createWithOwnCluster(
    const StorageID & table_id_,
    const ColumnsDescription & columns_,
    const String & remote_database_,       /// database on remote servers.
    const String & remote_table_,          /// The name of the table on the remote servers.
    ClusterPtr owned_cluster_,
    const Context & context_)
{
    auto res = create(table_id_, columns_, ConstraintsDescription{}, remote_database_, remote_table_, String{}, context_, ASTPtr(), String(), String(), false);
    res->owned_cluster = std::move(owned_cluster_);
    return res;
}


StoragePtr StorageDistributed::createWithOwnCluster(
    const StorageID & table_id_,
    const ColumnsDescription & columns_,
    ASTPtr & remote_table_function_ptr_,
    ClusterPtr & owned_cluster_,
    const Context & context_)
{
    auto res = create(table_id_, columns_, ConstraintsDescription{}, remote_table_function_ptr_, String{}, context_, ASTPtr(), String(), String(), false);
    res->owned_cluster = owned_cluster_;
    return res;
}

QueryProcessingStage::Enum StorageDistributed::getQueryProcessingStage(const Context &context, QueryProcessingStage::Enum to_stage, const ASTPtr & query_ptr) const
>>>>>>> c96a2b4f
{
    const auto & settings = context.getSettingsRef();
    auto metadata_snapshot = getInMemoryMetadataPtr();

    if (settings.distributed_group_by_no_merge)
    {
        if (settings.distributed_group_by_no_merge == DISTRIBUTED_GROUP_BY_NO_MERGE_AFTER_AGGREGATION)
            return QueryProcessingStage::WithMergeableStateAfterAggregation;
        else
            return QueryProcessingStage::Complete;
    }

    /// Nested distributed query cannot return Complete stage,
    /// since the parent query need to aggregate the results after.
    if (to_stage == QueryProcessingStage::WithMergeableState)
        return QueryProcessingStage::WithMergeableState;

    ClusterPtr cluster = getCluster();
    if (settings.optimize_skip_unused_shards)
    {
        ClusterPtr optimized_cluster = getOptimizedCluster(context, metadata_snapshot, query_ptr);
        if (optimized_cluster)
            cluster = optimized_cluster;
    }

    /// If there is only one node, the query can be fully processed by the
    /// shard, initiator will work as a proxy only.
    if (getClusterQueriedNodes(settings, cluster) == 1)
        return QueryProcessingStage::Complete;

    if (settings.optimize_skip_unused_shards &&
        settings.optimize_distributed_group_by_sharding_key &&
        has_sharding_key &&
        sharding_key_is_deterministic)
    {
        Block sharding_key_block = sharding_key_expr->getSampleBlock();
        auto stage = getOptimizedQueryProcessingStage(query_ptr, settings.extremes, sharding_key_block);
        if (stage)
        {
            LOG_DEBUG(log, "Force processing stage to {}", QueryProcessingStage::toString(*stage));
            return *stage;
        }
    }

    return QueryProcessingStage::WithMergeableState;
}

Pipe StorageDistributed::read(
    const Names & column_names,
    const StorageMetadataPtr & metadata_snapshot,
    const SelectQueryInfo & query_info,
    const Context & context,
    QueryProcessingStage::Enum processed_stage,
    const size_t /*max_block_size*/,
    const unsigned /*num_streams*/)
{
    const auto & settings = context.getSettingsRef();

    ClusterPtr cluster = getCluster();
    if (settings.optimize_skip_unused_shards)
    {
        ClusterPtr optimized_cluster = getOptimizedCluster(context, metadata_snapshot, query_info.query);
        if (optimized_cluster)
        {
            LOG_DEBUG(log, "Skipping irrelevant shards - the query will be sent to the following shards of the cluster (shard numbers): {}", makeFormattedListOfShards(optimized_cluster));
            cluster = optimized_cluster;
        }
        else
        {
            LOG_DEBUG(log, "Unable to figure out irrelevant shards from WHERE/PREWHERE clauses - the query will be sent to all shards of the cluster{}", has_sharding_key ? "" : " (no sharding key)");
        }
    }

    const auto & modified_query_ast = rewriteSelectQuery(
        query_info.query, remote_database, remote_table, remote_table_function_ptr);

    Block header =
        InterpreterSelectQuery(query_info.query, context, SelectQueryOptions(processed_stage)).getSampleBlock();

    const Scalars & scalars = context.hasQueryContext() ? context.getQueryContext().getScalars() : Scalars{};

    bool has_virtual_shard_num_column = std::find(column_names.begin(), column_names.end(), "_shard_num") != column_names.end();
    if (has_virtual_shard_num_column && !isVirtualColumn("_shard_num", metadata_snapshot))
        has_virtual_shard_num_column = false;

    ClusterProxy::SelectStreamFactory select_stream_factory = remote_table_function_ptr
        ? ClusterProxy::SelectStreamFactory(
            header, processed_stage, remote_table_function_ptr, scalars, has_virtual_shard_num_column, context.getExternalTables())
        : ClusterProxy::SelectStreamFactory(
            header, processed_stage, StorageID{remote_database, remote_table}, scalars, has_virtual_shard_num_column, context.getExternalTables());

    return ClusterProxy::executeQuery(select_stream_factory, cluster, log,
        modified_query_ast, context, context.getSettingsRef(), query_info);
}


BlockOutputStreamPtr StorageDistributed::write(const ASTPtr &, const StorageMetadataPtr & metadata_snapshot, const Context & context)
{
    auto cluster = getCluster();
    const auto & settings = context.getSettingsRef();

    /// Ban an attempt to make async insert into the table belonging to DatabaseMemory
    if (!storage_policy && !owned_cluster && !settings.insert_distributed_sync)
    {
        throw Exception("Storage " + getName() + " must has own data directory to enable asynchronous inserts",
                        ErrorCodes::BAD_ARGUMENTS);
    }

    /// If sharding key is not specified, then you can only write to a shard containing only one shard
    if (!has_sharding_key && ((cluster->getLocalShardCount() + cluster->getRemoteShardCount()) >= 2))
    {
        throw Exception("Method write is not supported by storage " + getName() + " with more than one shard and no sharding key provided",
                        ErrorCodes::STORAGE_REQUIRES_PARAMETER);
    }

    /// Force sync insertion if it is remote() table function
    bool insert_sync = settings.insert_distributed_sync || owned_cluster;
    auto timeout = settings.insert_distributed_timeout;

    /// DistributedBlockOutputStream will not own cluster, but will own ConnectionPools of the cluster
    return std::make_shared<DistributedBlockOutputStream>(
        context, *this, metadata_snapshot, createInsertToRemoteTableQuery(remote_database, remote_table, metadata_snapshot->getSampleBlockNonMaterialized()), cluster,
        insert_sync, timeout);
}


void StorageDistributed::checkAlterIsPossible(const AlterCommands & commands, const Settings & /* settings */) const
{
    for (const auto & command : commands)
    {
        if (command.type != AlterCommand::Type::ADD_COLUMN
            && command.type != AlterCommand::Type::MODIFY_COLUMN
            && command.type != AlterCommand::Type::DROP_COLUMN
            && command.type != AlterCommand::Type::COMMENT_COLUMN
            && command.type != AlterCommand::Type::RENAME_COLUMN)

            throw Exception("Alter of type '" + alterTypeToString(command.type) + "' is not supported by storage " + getName(),
                ErrorCodes::NOT_IMPLEMENTED);
    }
}

void StorageDistributed::alter(const AlterCommands & params, const Context & context, TableLockHolder &)
{
    auto table_id = getStorageID();

    checkAlterIsPossible(params, context.getSettingsRef());
    StorageInMemoryMetadata new_metadata = getInMemoryMetadata();
    params.apply(new_metadata, context);
    DatabaseCatalog::instance().getDatabase(table_id.database_name)->alterTable(context, table_id, new_metadata);
    setInMemoryMetadata(new_metadata);
}


void StorageDistributed::startup()
{
    if (remote_database.empty() && !remote_table_function_ptr)
        LOG_WARNING(log, "Name of remote database is empty. Default database will be used implicitly.");

    if (!storage_policy)
        return;

    for (const DiskPtr & disk : storage_policy->getDisks())
        createDirectoryMonitors(disk->getPath());

    for (const String & path : getDataPaths())
    {
        UInt64 inc = getMaximumFileNumber(path);
        if (inc > file_names_increment.value)
            file_names_increment.value.store(inc);
    }
    LOG_DEBUG(log, "Auto-increment is {}", file_names_increment.value);
}


void StorageDistributed::shutdown()
{
    monitors_blocker.cancelForever();

    std::lock_guard lock(cluster_nodes_mutex);
    cluster_nodes_data.clear();
}
void StorageDistributed::drop()
{
    // shutdown() should be already called
    // and by the same reason we cannot use truncate() here, since
    // cluster_nodes_data already cleaned
    if (!cluster_nodes_data.empty())
        throw Exception("drop called before shutdown", ErrorCodes::LOGICAL_ERROR);

    // Distributed table w/o sharding_key does not allows INSERTs
    if (relative_data_path.empty())
        return;

    LOG_DEBUG(log, "Removing pending blocks for async INSERT from filesystem on DROP TABLE");

    auto disks = storage_policy->getDisks();
    for (const auto & disk : disks)
        disk->removeRecursive(relative_data_path);

    LOG_DEBUG(log, "Removed");
}

Strings StorageDistributed::getDataPaths() const
{
    Strings paths;

    if (relative_data_path.empty())
        return paths;

    for (const DiskPtr & disk : storage_policy->getDisks())
        paths.push_back(disk->getPath() + relative_data_path);

    return paths;
}

void StorageDistributed::truncate(const ASTPtr &, const StorageMetadataPtr &, const Context &, TableExclusiveLockHolder &)
{
    std::lock_guard lock(cluster_nodes_mutex);

    LOG_DEBUG(log, "Removing pending blocks for async INSERT from filesystem on TRUNCATE TABLE");

    for (auto it = cluster_nodes_data.begin(); it != cluster_nodes_data.end();)
    {
        it->second.shutdownAndDropAllData();
        it = cluster_nodes_data.erase(it);
    }

    LOG_DEBUG(log, "Removed");
}

StoragePolicyPtr StorageDistributed::getStoragePolicy() const
{
    return storage_policy;
}

void StorageDistributed::createDirectoryMonitors(const std::string & disk)
{
    const std::string path(disk + relative_data_path);
    Poco::File{path}.createDirectories();

    std::filesystem::directory_iterator begin(path);
    std::filesystem::directory_iterator end;
    for (auto it = begin; it != end; ++it)
        if (std::filesystem::is_directory(*it))
            requireDirectoryMonitor(disk, it->path().filename().string());
}


StorageDistributedDirectoryMonitor& StorageDistributed::requireDirectoryMonitor(const std::string & disk, const std::string & name)
{
    const std::string path(disk + relative_data_path + name);
    const std::string key(disk + name);

    std::lock_guard lock(cluster_nodes_mutex);
    auto & node_data = cluster_nodes_data[key];
    if (!node_data.directory_monitor)
    {
        node_data.connection_pool = StorageDistributedDirectoryMonitor::createPool(name, *this);
        node_data.directory_monitor = std::make_unique<StorageDistributedDirectoryMonitor>(
            *this, path, node_data.connection_pool, monitors_blocker, global_context->getDistributedSchedulePool());
    }
    return *node_data.directory_monitor;
}

std::vector<StorageDistributedDirectoryMonitor::Status> StorageDistributed::getDirectoryMonitorsStatuses() const
{
    std::vector<StorageDistributedDirectoryMonitor::Status> statuses;
    std::lock_guard lock(cluster_nodes_mutex);
    statuses.reserve(cluster_nodes_data.size());
    for (const auto & node : cluster_nodes_data)
        statuses.push_back(node.second.directory_monitor->getStatus());
    return statuses;
}

size_t StorageDistributed::getShardCount() const
{
    return getCluster()->getShardCount();
}

ClusterPtr StorageDistributed::getCluster() const
{
    return owned_cluster ? owned_cluster : global_context->getCluster(cluster_name);
}

ClusterPtr StorageDistributed::getOptimizedCluster(const Context & context, const StorageMetadataPtr & metadata_snapshot, const ASTPtr & query_ptr) const
{
    ClusterPtr cluster = getCluster();
    const Settings & settings = context.getSettingsRef();

    if (has_sharding_key && sharding_key_is_deterministic)
    {
        ClusterPtr optimized = skipUnusedShards(cluster, query_ptr, metadata_snapshot, context);
        if (optimized)
            return optimized;
    }

    UInt64 force = settings.force_optimize_skip_unused_shards;
    if (force)
    {
        std::stringstream exception_message;
        if (!has_sharding_key)
            exception_message << "No sharding key";
        else if (!sharding_key_is_deterministic)
            exception_message << "Sharding key is not deterministic";
        else
            exception_message << "Sharding key " << sharding_key_column_name << " is not used";

        if (force == FORCE_OPTIMIZE_SKIP_UNUSED_SHARDS_ALWAYS)
            throw Exception(exception_message.str(), ErrorCodes::UNABLE_TO_SKIP_UNUSED_SHARDS);
        if (force == FORCE_OPTIMIZE_SKIP_UNUSED_SHARDS_HAS_SHARDING_KEY && has_sharding_key)
            throw Exception(exception_message.str(), ErrorCodes::UNABLE_TO_SKIP_UNUSED_SHARDS);
    }

    return cluster;
}

void StorageDistributed::ClusterNodeData::flushAllData() const
{
    directory_monitor->flushAllData();
}

void StorageDistributed::ClusterNodeData::shutdownAndDropAllData() const
{
    directory_monitor->shutdownAndDropAllData();
}

IColumn::Selector StorageDistributed::createSelector(const ClusterPtr cluster, const ColumnWithTypeAndName & result)
{
    const auto & slot_to_shard = cluster->getSlotToShard();

// If result.type is DataTypeLowCardinality, do shard according to its dictionaryType
#define CREATE_FOR_TYPE(TYPE)                                                                                       \
    if (typeid_cast<const DataType##TYPE *>(result.type.get()))                                                     \
        return createBlockSelector<TYPE>(*result.column, slot_to_shard);                                            \
    else if (auto * type_low_cardinality = typeid_cast<const DataTypeLowCardinality *>(result.type.get()))          \
        if (typeid_cast<const DataType ## TYPE *>(type_low_cardinality->getDictionaryType().get()))                 \
            return createBlockSelector<TYPE>(*result.column->convertToFullColumnIfLowCardinality(), slot_to_shard);

    CREATE_FOR_TYPE(UInt8)
    CREATE_FOR_TYPE(UInt16)
    CREATE_FOR_TYPE(UInt32)
    CREATE_FOR_TYPE(UInt64)
    CREATE_FOR_TYPE(Int8)
    CREATE_FOR_TYPE(Int16)
    CREATE_FOR_TYPE(Int32)
    CREATE_FOR_TYPE(Int64)

#undef CREATE_FOR_TYPE

    throw Exception{"Sharding key expression does not evaluate to an integer type", ErrorCodes::TYPE_MISMATCH};
}

/// Returns a new cluster with fewer shards if constant folding for `sharding_key_expr` is possible
/// using constraints from "PREWHERE" and "WHERE" conditions, otherwise returns `nullptr`
ClusterPtr StorageDistributed::skipUnusedShards(
    ClusterPtr cluster,
    const ASTPtr & query_ptr,
    const StorageMetadataPtr & metadata_snapshot,
    const Context & context) const
{
    const auto & select = query_ptr->as<ASTSelectQuery &>();

    if (!select.prewhere() && !select.where())
    {
        return nullptr;
    }

    ASTPtr condition_ast;
    if (select.prewhere() && select.where())
    {
        condition_ast = makeASTFunction("and", select.prewhere()->clone(), select.where()->clone());
    }
    else
    {
        condition_ast = select.prewhere() ? select.prewhere()->clone() : select.where()->clone();
    }

    replaceConstantExpressions(condition_ast, context, metadata_snapshot->getColumns().getAll(), shared_from_this(), metadata_snapshot);
    const auto blocks = evaluateExpressionOverConstantCondition(condition_ast, sharding_key_expr);

    // Can't get definite answer if we can skip any shards
    if (!blocks)
    {
        return nullptr;
    }

    std::set<int> shards;

    for (const auto & block : *blocks)
    {
        if (!block.has(sharding_key_column_name))
            throw Exception("sharding_key_expr should evaluate as a single row", ErrorCodes::TOO_MANY_ROWS);

        const ColumnWithTypeAndName & result = block.getByName(sharding_key_column_name);
        const auto selector = createSelector(cluster, result);

        shards.insert(selector.begin(), selector.end());
    }

    return cluster->getClusterWithMultipleShards({shards.begin(), shards.end()});
}

ActionLock StorageDistributed::getActionLock(StorageActionBlockType type)
{
    if (type == ActionLocks::DistributedSend)
        return monitors_blocker.cancel();
    return {};
}

void StorageDistributed::flushClusterNodesAllData()
{
    std::lock_guard lock(cluster_nodes_mutex);

    /// TODO: Maybe it should be executed in parallel
    for (auto & node : cluster_nodes_data)
        node.second.flushAllData();
}

void StorageDistributed::rename(const String & new_path_to_table_data, const StorageID & new_table_id)
{
    if (!relative_data_path.empty())
        renameOnDisk(new_path_to_table_data);
    renameInMemory(new_table_id);
}


void StorageDistributed::renameOnDisk(const String & new_path_to_table_data)
{
    for (const DiskPtr & disk : storage_policy->getDisks())
    {
        const String path(disk->getPath());
        auto new_path = path + new_path_to_table_data;
        Poco::File(path + relative_data_path).renameTo(new_path);

        LOG_DEBUG(log, "Updating path to {}", new_path);

        std::lock_guard lock(cluster_nodes_mutex);
        for (auto & node : cluster_nodes_data)
            node.second.directory_monitor->updatePath(new_path);
    }

    relative_data_path = new_path_to_table_data;
}


void registerStorageDistributed(StorageFactory & factory)
{
    factory.registerStorage("Distributed", [](const StorageFactory::Arguments & args)
    {
        /** Arguments of engine is following:
          * - name of cluster in configuration;
          * - name of remote database;
          * - name of remote table;
          * - policy to store data in;
          *
          * Remote database may be specified in following form:
          * - identifier;
          * - constant expression with string result, like currentDatabase();
          * -- string literal as specific case;
          * - empty string means 'use default database from cluster'.
          */

        ASTs & engine_args = args.engine_args;

        if (engine_args.size() < 3 || engine_args.size() > 5)
            throw Exception(
                "Storage Distributed requires from 3 to 5 parameters - "
                "name of configuration section with list of remote servers, "
                "name of remote database, "
                "name of remote table, "
                "sharding key expression (optional), "
                "policy to store data in (optional).",
                ErrorCodes::NUMBER_OF_ARGUMENTS_DOESNT_MATCH);

        String cluster_name = getClusterNameAndMakeLiteral(engine_args[0]);

        engine_args[1] = evaluateConstantExpressionOrIdentifierAsLiteral(engine_args[1], args.local_context);
        engine_args[2] = evaluateConstantExpressionOrIdentifierAsLiteral(engine_args[2], args.local_context);

        String remote_database = engine_args[1]->as<ASTLiteral &>().value.safeGet<String>();
        String remote_table = engine_args[2]->as<ASTLiteral &>().value.safeGet<String>();

        const auto & sharding_key = engine_args.size() >= 4 ? engine_args[3] : nullptr;
        const auto & storage_policy = engine_args.size() >= 5 ? engine_args[4]->as<ASTLiteral &>().value.safeGet<String>() : "default";

        /// Check that sharding_key exists in the table and has numeric type.
        if (sharding_key)
        {
            auto sharding_expr = buildShardingKeyExpression(sharding_key, args.context, args.columns.getAllPhysical(), true);
            const Block & block = sharding_expr->getSampleBlock();

            if (block.columns() != 1)
                throw Exception("Sharding expression must return exactly one column", ErrorCodes::INCORRECT_NUMBER_OF_COLUMNS);

            auto type = block.getByPosition(0).type;

            if (!type->isValueRepresentedByInteger())
                throw Exception("Sharding expression has type " + type->getName() +
                    ", but should be one of integer type", ErrorCodes::TYPE_MISMATCH);
        }

        return StorageDistributed::create(
            args.table_id, args.columns, args.constraints,
            remote_database, remote_table, cluster_name,
            args.context,
            sharding_key,
            storage_policy,
            args.relative_data_path,
            args.attach);
    },
    {
        .source_access_type = AccessType::REMOTE,
    });
}

}<|MERGE_RESOLUTION|>--- conflicted
+++ resolved
@@ -413,38 +413,7 @@
     remote_table_function_ptr = std::move(remote_table_function_ptr_);
 }
 
-
-<<<<<<< HEAD
-bool StorageDistributed::canForceGroupByNoMerge(const Context &context, QueryProcessingStage::Enum to_stage, const ASTPtr & query_ptr) const
-=======
-StoragePtr StorageDistributed::createWithOwnCluster(
-    const StorageID & table_id_,
-    const ColumnsDescription & columns_,
-    const String & remote_database_,       /// database on remote servers.
-    const String & remote_table_,          /// The name of the table on the remote servers.
-    ClusterPtr owned_cluster_,
-    const Context & context_)
-{
-    auto res = create(table_id_, columns_, ConstraintsDescription{}, remote_database_, remote_table_, String{}, context_, ASTPtr(), String(), String(), false);
-    res->owned_cluster = std::move(owned_cluster_);
-    return res;
-}
-
-
-StoragePtr StorageDistributed::createWithOwnCluster(
-    const StorageID & table_id_,
-    const ColumnsDescription & columns_,
-    ASTPtr & remote_table_function_ptr_,
-    ClusterPtr & owned_cluster_,
-    const Context & context_)
-{
-    auto res = create(table_id_, columns_, ConstraintsDescription{}, remote_table_function_ptr_, String{}, context_, ASTPtr(), String(), String(), false);
-    res->owned_cluster = owned_cluster_;
-    return res;
-}
-
 QueryProcessingStage::Enum StorageDistributed::getQueryProcessingStage(const Context &context, QueryProcessingStage::Enum to_stage, const ASTPtr & query_ptr) const
->>>>>>> c96a2b4f
 {
     const auto & settings = context.getSettingsRef();
     auto metadata_snapshot = getInMemoryMetadataPtr();
