#include <Storages/StorageAzureBlob.h>


#if USE_AZURE_BLOB_STORAGE
#include <Formats/FormatFactory.h>
#include <Interpreters/evaluateConstantExpression.h>
#include <Storages/checkAndGetLiteralArgument.h>
#include <Parsers/ASTFunction.h>
#include <Parsers/ASTInsertQuery.h>

#include <IO/ParallelReadBuffer.h>
#include <IO/SharedThreadPools.h>

#include <Parsers/ASTCreateQuery.h>
#include <Formats/ReadSchemaUtils.h>
#include <DataTypes/DataTypeString.h>
#include <DataTypes/DataTypesNumber.h>
#include <re2/re2.h>

#include <azure/identity/managed_identity_credential.hpp>
#include <azure/storage/common/storage_credential.hpp>
#include <Processors/Transforms/AddingDefaultsTransform.h>
#include <Processors/Formats/IOutputFormat.h>
#include <Processors/Formats/IInputFormat.h>

#include <Storages/StorageFactory.h>
#include <Storages/StorageSnapshot.h>
#include <Storages/PartitionedSink.h>
#include <Storages/VirtualColumnUtils.h>
#include <Storages/getVirtualsForStorage.h>
#include <Storages/StorageURL.h>
#include <Storages/NamedCollectionsHelpers.h>
#include <Storages/ReadFromStorageProgress.h>
#include <Common/parseGlobs.h>
#include <Disks/ObjectStorages/ObjectStorageIterator.h>
#include <Disks/IO/AsynchronousBoundedReadBuffer.h>

#include <QueryPipeline/QueryPipelineBuilder.h>
#include <QueryPipeline/Pipe.h>

#include <Disks/IO/ReadBufferFromAzureBlobStorage.h>
#include <Disks/IO/WriteBufferFromAzureBlobStorage.h>


using namespace Azure::Storage::Blobs;

namespace CurrentMetrics
{
    extern const Metric ObjectStorageAzureThreads;
    extern const Metric ObjectStorageAzureThreadsActive;
}

namespace DB
{

namespace ErrorCodes
{
    extern const int NUMBER_OF_ARGUMENTS_DOESNT_MATCH;
    extern const int BAD_ARGUMENTS;
    extern const int DATABASE_ACCESS_DENIED;
    extern const int CANNOT_COMPILE_REGEXP;
    extern const int CANNOT_EXTRACT_TABLE_STRUCTURE;
    extern const int LOGICAL_ERROR;
    extern const int NOT_IMPLEMENTED;

}

namespace
{

const std::unordered_set<std::string_view> required_configuration_keys = {
    "blob_path",
    "container",
};

const std::unordered_set<std::string_view> optional_configuration_keys = {
    "format",
    "compression",
    "structure",
    "compression_method",
    "account_name",
    "account_key",
    "connection_string",
    "storage_account_url",
};

bool isConnectionString(const std::string & candidate)
{
    return candidate.starts_with("DefaultEndpointsProtocol");
}

}

void StorageAzureBlob::processNamedCollectionResult(StorageAzureBlob::Configuration & configuration, const NamedCollection & collection)
{
    validateNamedCollection(collection, required_configuration_keys, optional_configuration_keys);

    if (collection.has("connection_string"))
    {
        configuration.connection_url = collection.get<String>("connection_string");
        configuration.is_connection_string = true;
    }

    if (collection.has("storage_account_url"))
    {
        configuration.connection_url = collection.get<String>("storage_account_url");
        configuration.is_connection_string = false;
    }

    configuration.container = collection.get<String>("container");
    configuration.blob_path = collection.get<String>("blob_path");

    if (collection.has("account_name"))
        configuration.account_name = collection.get<String>("account_name");

    if (collection.has("account_key"))
        configuration.account_key = collection.get<String>("account_key");

    configuration.structure = collection.getOrDefault<String>("structure", "auto");
    configuration.format = collection.getOrDefault<String>("format", configuration.format);
    configuration.compression_method = collection.getOrDefault<String>("compression_method", collection.getOrDefault<String>("compression", "auto"));
}


StorageAzureBlob::Configuration StorageAzureBlob::getConfiguration(ASTs & engine_args, ContextPtr local_context)
{
    StorageAzureBlob::Configuration configuration;

    /// Supported signatures:
    ///
    /// AzureBlobStorage(connection_string|storage_account_url, container_name, blobpath, [account_name, account_key, format, compression])
    ///

    if (auto named_collection = tryGetNamedCollectionWithOverrides(engine_args, local_context))
    {
        processNamedCollectionResult(configuration, *named_collection);

        configuration.blobs_paths = {configuration.blob_path};

        if (configuration.format == "auto")
            configuration.format = FormatFactory::instance().getFormatFromFileName(configuration.blob_path, true);

        return configuration;
    }

    if (engine_args.size() < 3 || engine_args.size() > 7)
        throw Exception(ErrorCodes::NUMBER_OF_ARGUMENTS_DOESNT_MATCH,
                        "Storage AzureBlobStorage requires 3 to 7 arguments: "
                        "AzureBlobStorage(connection_string|storage_account_url, container_name, blobpath, [account_name, account_key, format, compression])");

    for (auto & engine_arg : engine_args)
        engine_arg = evaluateConstantExpressionOrIdentifierAsLiteral(engine_arg, local_context);

    std::unordered_map<std::string_view, size_t> engine_args_to_idx;

    configuration.connection_url = checkAndGetLiteralArgument<String>(engine_args[0], "connection_string/storage_account_url");
    configuration.is_connection_string = isConnectionString(configuration.connection_url);

    configuration.container = checkAndGetLiteralArgument<String>(engine_args[1], "container");
    configuration.blob_path = checkAndGetLiteralArgument<String>(engine_args[2], "blobpath");

    auto is_format_arg = [] (const std::string & s) -> bool
    {
        return s == "auto" || FormatFactory::instance().getAllFormats().contains(s);
    };

    if (engine_args.size() == 4)
    {
        //'c1 UInt64, c2 UInt64
        auto fourth_arg = checkAndGetLiteralArgument<String>(engine_args[3], "format/account_name");
        if (is_format_arg(fourth_arg))
        {
            configuration.format = fourth_arg;
        }
        else
        {
            throw Exception(ErrorCodes::BAD_ARGUMENTS, "Unknown format or account name specified without account key");
        }
    }
    else if (engine_args.size() == 5)
    {
        auto fourth_arg = checkAndGetLiteralArgument<String>(engine_args[3], "format/account_name");
        if (is_format_arg(fourth_arg))
        {
            configuration.format = fourth_arg;
            configuration.compression_method = checkAndGetLiteralArgument<String>(engine_args[4], "compression");
        }
        else
        {
            configuration.account_name = fourth_arg;
            configuration.account_key = checkAndGetLiteralArgument<String>(engine_args[4], "account_key");
        }
    }
    else if (engine_args.size() == 6)
    {
        auto fourth_arg = checkAndGetLiteralArgument<String>(engine_args[3], "format/account_name");
        if (fourth_arg == "auto" || FormatFactory::instance().getAllFormats().contains(fourth_arg))
        {
            throw Exception(ErrorCodes::BAD_ARGUMENTS, "Format and compression must be last arguments");
        }
        else
        {
            configuration.account_name = fourth_arg;

            configuration.account_key = checkAndGetLiteralArgument<String>(engine_args[4], "account_key");
            auto sixth_arg = checkAndGetLiteralArgument<String>(engine_args[5], "format/account_name");
            if (!is_format_arg(sixth_arg))
                throw Exception(ErrorCodes::BAD_ARGUMENTS, "Unknown format {}", sixth_arg);
            configuration.format = sixth_arg;
        }
    }
    else if (engine_args.size() == 7)
    {
        auto fourth_arg = checkAndGetLiteralArgument<String>(engine_args[3], "format/account_name");
        if (fourth_arg == "auto" || FormatFactory::instance().getAllFormats().contains(fourth_arg))
        {
            throw Exception(ErrorCodes::BAD_ARGUMENTS, "Format and compression must be last arguments");
        }
        else
        {
            configuration.account_name = fourth_arg;
            configuration.account_key = checkAndGetLiteralArgument<String>(engine_args[4], "account_key");
            auto sixth_arg = checkAndGetLiteralArgument<String>(engine_args[5], "format/account_name");
            if (!is_format_arg(sixth_arg))
                throw Exception(ErrorCodes::BAD_ARGUMENTS, "Unknown format {}", sixth_arg);
            configuration.format = sixth_arg;
            configuration.compression_method = checkAndGetLiteralArgument<String>(engine_args[6], "compression");
        }
    }

    configuration.blobs_paths = {configuration.blob_path};

    if (configuration.format == "auto")
        configuration.format = FormatFactory::instance().getFormatFromFileName(configuration.blob_path, true);

    return configuration;
}


AzureObjectStorage::SettingsPtr StorageAzureBlob::createSettings(ContextPtr local_context)
{
    const auto & context_settings = local_context->getSettingsRef();
    auto settings_ptr = std::make_unique<AzureObjectStorageSettings>();
    settings_ptr->max_single_part_upload_size = context_settings.azure_max_single_part_upload_size;
    settings_ptr->max_single_read_retries = context_settings.azure_max_single_read_retries;
    settings_ptr->list_object_keys_size = static_cast<int32_t>(context_settings.azure_list_object_keys_size);

    return settings_ptr;
}

void registerStorageAzureBlob(StorageFactory & factory)
{
    factory.registerStorage("AzureBlobStorage", [](const StorageFactory::Arguments & args)
    {
        auto & engine_args = args.engine_args;
        if (engine_args.empty())
            throw Exception(ErrorCodes::BAD_ARGUMENTS, "External data source must have arguments");

        auto configuration = StorageAzureBlob::getConfiguration(engine_args, args.getLocalContext());
        auto client = StorageAzureBlob::createClient(configuration);
        // Use format settings from global server context + settings from
        // the SETTINGS clause of the create query. Settings from current
        // session and user are ignored.
        std::optional<FormatSettings> format_settings;
        if (args.storage_def->settings)
        {
            FormatFactorySettings user_format_settings;

            // Apply changed settings from global context, but ignore the
            // unknown ones, because we only have the format settings here.
            const auto & changes = args.getContext()->getSettingsRef().changes();
            for (const auto & change : changes)
            {
                if (user_format_settings.has(change.name))
                    user_format_settings.set(change.name, change.value);
            }

            // Apply changes from SETTINGS clause, with validation.
            user_format_settings.applyChanges(args.storage_def->settings->changes);
            format_settings = getFormatSettings(args.getContext(), user_format_settings);
        }
        else
        {
            format_settings = getFormatSettings(args.getContext());
        }

        ASTPtr partition_by;
        if (args.storage_def->partition_by)
            partition_by = args.storage_def->partition_by->clone();

        auto settings = StorageAzureBlob::createSettings(args.getContext());

        return std::make_shared<StorageAzureBlob>(
            std::move(configuration),
            std::make_unique<AzureObjectStorage>("AzureBlobStorage", std::move(client), std::move(settings)),
            args.getContext(),
            args.table_id,
            args.columns,
            args.constraints,
            args.comment,
            format_settings,
            /* distributed_processing */ false,
            partition_by);
    },
    {
        .supports_settings = true,
        .supports_sort_order = true, // for partition by
        .supports_schema_inference = true,
        .source_access_type = AccessType::AZURE,
    });
}

AzureClientPtr StorageAzureBlob::createClient(StorageAzureBlob::Configuration configuration)
{
    AzureClientPtr result;

    if (configuration.is_connection_string)
    {
        result = std::make_unique<BlobContainerClient>(BlobContainerClient::CreateFromConnectionString(configuration.connection_url, configuration.container));
        result->CreateIfNotExists();
    }
    else
    {
        if (configuration.account_name.has_value() && configuration.account_key.has_value())
        {
            auto storage_shared_key_credential = std::make_shared<Azure::Storage::StorageSharedKeyCredential>(*configuration.account_name, *configuration.account_key);
            auto blob_service_client = std::make_unique<BlobServiceClient>(configuration.connection_url, storage_shared_key_credential);
            try
            {
                result = std::make_unique<BlobContainerClient>(blob_service_client->CreateBlobContainer(configuration.container).Value);
            }
            catch (const Azure::Storage::StorageException & e)
            {
                if (e.StatusCode == Azure::Core::Http::HttpStatusCode::Conflict)
                {
                    auto final_url = configuration.connection_url
                        + (configuration.connection_url.back() == '/' ? "" : "/")
                        + configuration.container;

                    result = std::make_unique<BlobContainerClient>(final_url, storage_shared_key_credential);
                }
                else
                {
                    throw;
                }
            }
        }
        else
        {
            auto managed_identity_credential = std::make_shared<Azure::Identity::ManagedIdentityCredential>();
            auto blob_service_client = std::make_unique<BlobServiceClient>(configuration.connection_url, managed_identity_credential);
            try
            {
                result = std::make_unique<BlobContainerClient>(blob_service_client->CreateBlobContainer(configuration.container).Value);
            }
            catch (const Azure::Storage::StorageException & e)
            {
                if (e.StatusCode == Azure::Core::Http::HttpStatusCode::Conflict)
                {
                    auto final_url = configuration.connection_url
                        + (configuration.connection_url.back() == '/' ? "" : "/")
                        + configuration.container;

                    result = std::make_unique<BlobContainerClient>(final_url, managed_identity_credential);
                }
                else
                {
                    throw;
                }
            }
        }
    }

    return result;
}

Poco::URI StorageAzureBlob::Configuration::getConnectionURL() const
{
    if (!is_connection_string)
        return Poco::URI(connection_url);

    auto parsed_connection_string = Azure::Storage::_internal::ParseConnectionString(connection_url);
    return Poco::URI(parsed_connection_string.BlobServiceUrl.GetAbsoluteUrl());
}


StorageAzureBlob::StorageAzureBlob(
    const Configuration & configuration_,
    std::unique_ptr<AzureObjectStorage> && object_storage_,
    ContextPtr context,
    const StorageID & table_id_,
    const ColumnsDescription & columns_,
    const ConstraintsDescription & constraints_,
    const String & comment,
    std::optional<FormatSettings> format_settings_,
    bool distributed_processing_,
    ASTPtr partition_by_)
    : IStorage(table_id_)
    , name("AzureBlobStorage")
    , configuration(configuration_)
    , object_storage(std::move(object_storage_))
    , distributed_processing(distributed_processing_)
    , format_settings(format_settings_)
    , partition_by(partition_by_)
{
    FormatFactory::instance().checkFormatName(configuration.format);
    context->getGlobalContext()->getRemoteHostFilter().checkURL(configuration.getConnectionURL());

    StorageInMemoryMetadata storage_metadata;
    if (columns_.empty())
    {
        auto columns = getTableStructureFromData(object_storage.get(), configuration, format_settings, context, distributed_processing);
        storage_metadata.setColumns(columns);
    }
    else
        storage_metadata.setColumns(columns_);

    storage_metadata.setConstraints(constraints_);
    storage_metadata.setComment(comment);
    setInMemoryMetadata(storage_metadata);

    StoredObjects objects;
    for (const auto & key : configuration.blobs_paths)
        objects.emplace_back(key);

    auto default_virtuals = NamesAndTypesList{
        {"_path", std::make_shared<DataTypeLowCardinality>(std::make_shared<DataTypeString>())},
        {"_file", std::make_shared<DataTypeLowCardinality>(std::make_shared<DataTypeString>())}};

    auto columns = storage_metadata.getSampleBlock().getNamesAndTypesList();

    virtual_columns = getVirtualsForStorage(columns, default_virtuals);
    for (const auto & column : virtual_columns)
        virtual_block.insert({column.type->createColumn(), column.type, column.name});
}

void StorageAzureBlob::truncate(const ASTPtr &, const StorageMetadataPtr &, ContextPtr, TableExclusiveLockHolder &)
{
    if (configuration.withGlobs())
    {
        throw Exception(
            ErrorCodes::DATABASE_ACCESS_DENIED,
            "S3 key '{}' contains globs, so the table is in readonly mode",
            configuration.blob_path);
    }

    StoredObjects objects;
    for (const auto & key : configuration.blobs_paths)
        objects.emplace_back(key);

    object_storage->removeObjectsIfExist(objects);
}

namespace
{

class StorageAzureBlobSink : public SinkToStorage
{
public:
    StorageAzureBlobSink(
        const String & format,
        const Block & sample_block_,
        ContextPtr context,
        std::optional<FormatSettings> format_settings_,
        const CompressionMethod compression_method,
        AzureObjectStorage * object_storage,
        const String & blob_path)
        : SinkToStorage(sample_block_)
        , sample_block(sample_block_)
        , format_settings(format_settings_)
    {
        StoredObject object(blob_path);
        write_buf = wrapWriteBufferWithCompressionMethod(object_storage->writeObject(object, WriteMode::Rewrite), compression_method, 3);
        writer = FormatFactory::instance().getOutputFormatParallelIfPossible(format, *write_buf, sample_block, context, format_settings);
    }

    String getName() const override { return "StorageAzureBlobSink"; }

    void consume(Chunk chunk) override
    {
        std::lock_guard lock(cancel_mutex);
        if (cancelled)
            return;
        writer->write(getHeader().cloneWithColumns(chunk.detachColumns()));
    }

    void onCancel() override
    {
        std::lock_guard lock(cancel_mutex);
        finalize();
        cancelled = true;
    }

    void onException(std::exception_ptr exception) override
    {
        std::lock_guard lock(cancel_mutex);
        try
        {
            std::rethrow_exception(exception);
        }
        catch (...)
        {
            /// An exception context is needed to proper delete write buffers without finalization
            release();
        }
    }

    void onFinish() override
    {
        std::lock_guard lock(cancel_mutex);
        finalize();
    }

private:
    void finalize()
    {
        if (!writer)
            return;

        try
        {
            writer->finalize();
            writer->flush();
            write_buf->finalize();
        }
        catch (...)
        {
            /// Stop ParallelFormattingOutputFormat correctly.
            release();
            throw;
        }
    }

    void release()
    {
        writer.reset();
        write_buf->finalize();
    }

    Block sample_block;
    std::optional<FormatSettings> format_settings;
    std::unique_ptr<WriteBuffer> write_buf;
    OutputFormatPtr writer;
    bool cancelled = false;
    std::mutex cancel_mutex;
};

class PartitionedStorageAzureBlobSink : public PartitionedSink
{
public:
    PartitionedStorageAzureBlobSink(
        const ASTPtr & partition_by,
        const String & format_,
        const Block & sample_block_,
        ContextPtr context_,
        std::optional<FormatSettings> format_settings_,
        const CompressionMethod compression_method_,
        AzureObjectStorage * object_storage_,
        const String & blob_)
        : PartitionedSink(partition_by, context_, sample_block_)
        , format(format_)
        , sample_block(sample_block_)
        , context(context_)
        , compression_method(compression_method_)
        , object_storage(object_storage_)
        , blob(blob_)
        , format_settings(format_settings_)
    {
    }

    SinkPtr createSinkForPartition(const String & partition_id) override
    {
        auto partition_key = replaceWildcards(blob, partition_id);
        validateKey(partition_key);

        return std::make_shared<StorageAzureBlobSink>(
            format,
            sample_block,
            context,
            format_settings,
            compression_method,
            object_storage,
            partition_key
        );
    }

private:
    const String format;
    const Block sample_block;
    const ContextPtr context;
    const CompressionMethod compression_method;
    AzureObjectStorage * object_storage;
    const String blob;
    const std::optional<FormatSettings> format_settings;

    ExpressionActionsPtr partition_by_expr;

    static void validateKey(const String & str)
    {
        validatePartitionKey(str, true);
    }
};

}

Pipe StorageAzureBlob::read(
    const Names & column_names,
    const StorageSnapshotPtr &  storage_snapshot,
    SelectQueryInfo & query_info,
    ContextPtr local_context,
    QueryProcessingStage::Enum /*processed_stage*/,
    size_t max_block_size,
    size_t num_streams)
{
    if (partition_by && configuration.withWildcard())
        throw Exception(ErrorCodes::NOT_IMPLEMENTED, "Reading from a partitioned Azure storage is not implemented yet");

    Pipes pipes;

    std::unordered_set<String> column_names_set(column_names.begin(), column_names.end());
    std::vector<NameAndTypePair> requested_virtual_columns;

    for (const auto & virtual_column : getVirtuals())
    {
        if (column_names_set.contains(virtual_column.name))
            requested_virtual_columns.push_back(virtual_column);
    }

    std::shared_ptr<StorageAzureBlobSource::IIterator> iterator_wrapper;
<<<<<<< HEAD
    if (distributed_processing)
    {
        iterator_wrapper = std::make_shared<StorageAzureBlobSource::ReadIterator>(local_context,
            local_context->getReadTaskCallback());
    }
    else if (configuration.withGlobs())
=======
    if (configuration.withGlobs())
>>>>>>> dcf581a9
    {
        /// Iterate through disclosed globs and make a source for each file
        iterator_wrapper = std::make_shared<StorageAzureBlobSource::GlobIterator>(
            object_storage.get(), configuration.container, configuration.blob_path,
            query_info.query, virtual_block, local_context, nullptr);
    }
    else
    {
        iterator_wrapper = std::make_shared<StorageAzureBlobSource::KeysIterator>(
            object_storage.get(), configuration.container, configuration.blobs_paths,
            query_info.query, virtual_block, local_context, nullptr);
    }

    ColumnsDescription columns_description;
    Block block_for_format;
    if (supportsSubsetOfColumns())
    {
        auto fetch_columns = column_names;
        const auto & virtuals = getVirtuals();
        std::erase_if(
            fetch_columns,
            [&](const String & col)
            { return std::any_of(virtuals.begin(), virtuals.end(), [&](const NameAndTypePair & virtual_col){ return col == virtual_col.name; }); });

        if (fetch_columns.empty())
            fetch_columns.push_back(ExpressionActions::getSmallestColumn(storage_snapshot->metadata->getColumns().getAllPhysical()).name);

        columns_description = storage_snapshot->getDescriptionForColumns(fetch_columns);
        block_for_format = storage_snapshot->getSampleBlockForColumns(columns_description.getNamesOfPhysical());
    }
    else
    {
        columns_description = storage_snapshot->metadata->getColumns();
        block_for_format = storage_snapshot->metadata->getSampleBlock();
    }

    for (size_t i = 0; i < num_streams; ++i)
    {
        pipes.emplace_back(std::make_shared<StorageAzureBlobSource>(
            requested_virtual_columns,
            configuration.format,
            getName(),
            block_for_format,
            local_context,
            format_settings,
            columns_description,
            max_block_size,
            configuration.compression_method,
            object_storage.get(),
            configuration.container,
            iterator_wrapper));
    }

    return Pipe::unitePipes(std::move(pipes));
}

SinkToStoragePtr StorageAzureBlob::write(const ASTPtr & query, const StorageMetadataPtr & metadata_snapshot, ContextPtr local_context, bool /*async_insert*/)
{
    auto sample_block = metadata_snapshot->getSampleBlock();
    auto chosen_compression_method = chooseCompressionMethod(configuration.blobs_paths.back(), configuration.compression_method);
    auto insert_query = std::dynamic_pointer_cast<ASTInsertQuery>(query);

    auto partition_by_ast = insert_query ? (insert_query->partition_by ? insert_query->partition_by : partition_by) : nullptr;
    bool is_partitioned_implementation = partition_by_ast && configuration.withWildcard();

    if (is_partitioned_implementation)
    {
        return std::make_shared<PartitionedStorageAzureBlobSink>(
            partition_by_ast,
            configuration.format,
            sample_block,
            local_context,
            format_settings,
            chosen_compression_method,
            object_storage.get(),
            configuration.blobs_paths.back());
    }
    else
    {
        if (configuration.withGlobs())
            throw Exception(ErrorCodes::DATABASE_ACCESS_DENIED,
                            "AzureBlobStorage key '{}' contains globs, so the table is in readonly mode", configuration.blob_path);

        bool truncate_in_insert = local_context->getSettingsRef().azure_truncate_on_insert;

        if (!truncate_in_insert && object_storage->exists(StoredObject(configuration.blob_path)))
        {

            if (local_context->getSettingsRef().azure_create_new_file_on_insert)
            {
                size_t index = configuration.blobs_paths.size();
                const auto & first_key = configuration.blobs_paths[0];
                auto pos = first_key.find_first_of('.');
                String new_key;

                do
                {
                    new_key = first_key.substr(0, pos) + "." + std::to_string(index) + (pos == std::string::npos ? "" : first_key.substr(pos));
                    ++index;
                }
                while (object_storage->exists(StoredObject(new_key)));

                configuration.blobs_paths.push_back(new_key);
            }
            else
            {
                throw Exception(
                    ErrorCodes::BAD_ARGUMENTS,
                    "Object in bucket {} with key {} already exists. "
                    "If you want to overwrite it, enable setting azure_truncate_on_insert, if you "
                    "want to create a new file on each insert, enable setting azure_create_new_file_on_insert",
                    configuration.container, configuration.blobs_paths.back());
            }
        }

        return std::make_shared<StorageAzureBlobSink>(
            configuration.format,
            sample_block,
            local_context,
            format_settings,
            chosen_compression_method,
            object_storage.get(),
            configuration.blobs_paths.back());
    }
}

NamesAndTypesList StorageAzureBlob::getVirtuals() const
{
    return virtual_columns;
}

bool StorageAzureBlob::supportsPartitionBy() const
{
    return true;
}

bool StorageAzureBlob::supportsSubcolumns() const
{
    return FormatFactory::instance().checkIfFormatSupportsSubcolumns(configuration.format);
}

bool StorageAzureBlob::supportsSubsetOfColumns() const
{
    return FormatFactory::instance().checkIfFormatSupportsSubsetOfColumns(configuration.format);
}

bool StorageAzureBlob::prefersLargeBlocks() const
{
    return FormatFactory::instance().checkIfOutputFormatPrefersLargeBlocks(configuration.format);
}

bool StorageAzureBlob::parallelizeOutputAfterReading(ContextPtr context) const
{
    return FormatFactory::instance().checkParallelizeOutputAfterReading(configuration.format, context);
}

static void addPathToVirtualColumns(Block & block, const String & path, size_t idx)
{
    if (block.has("_path"))
        block.getByName("_path").column->assumeMutableRef().insert(path);

    if (block.has("_file"))
    {
        auto pos = path.find_last_of('/');
        assert(pos != std::string::npos);

        auto file = path.substr(pos + 1);
        block.getByName("_file").column->assumeMutableRef().insert(file);
    }

    block.getByName("_idx").column->assumeMutableRef().insert(idx);
}

StorageAzureBlobSource::GlobIterator::GlobIterator(
    AzureObjectStorage * object_storage_,
    const std::string & container_,
    String blob_path_with_globs_,
    ASTPtr query_,
    const Block & virtual_header_,
    ContextPtr context_,
    RelativePathsWithMetadata * outer_blobs_)
    : IIterator(context_)
    , object_storage(object_storage_)
    , container(container_)
    , blob_path_with_globs(blob_path_with_globs_)
    , query(query_)
    , virtual_header(virtual_header_)
    , outer_blobs(outer_blobs_)
{

    const String key_prefix = blob_path_with_globs.substr(0, blob_path_with_globs.find_first_of("*?{"));

    /// We don't have to list bucket, because there is no asterisks.
    if (key_prefix.size() == blob_path_with_globs.size())
    {
        ObjectMetadata object_metadata = object_storage->getObjectMetadata(blob_path_with_globs);
        blobs_with_metadata.emplace_back(blob_path_with_globs, object_metadata);
        if (outer_blobs)
            outer_blobs->emplace_back(blobs_with_metadata.back());
        return;
    }

    object_storage_iterator = object_storage->iterate(key_prefix);

    matcher = std::make_unique<re2::RE2>(makeRegexpPatternFromGlobs(blob_path_with_globs));

    if (!matcher->ok())
        throw Exception(
            ErrorCodes::CANNOT_COMPILE_REGEXP, "Cannot compile regex from glob ({}): {}", blob_path_with_globs, matcher->error());

    recursive = blob_path_with_globs == "/**" ? true : false;
}

RelativePathWithMetadata StorageAzureBlobSource::GlobIterator::next()
{
    std::lock_guard lock(next_mutex);
<<<<<<< HEAD
=======

>>>>>>> dcf581a9
    if (is_finished)
        return {};

    bool need_new_batch = blobs_with_metadata.empty() || index >= blobs_with_metadata.size();

    if (need_new_batch)
    {
<<<<<<< HEAD
        bool need_new_batch = false;
        need_new_batch = !blobs_with_metadata || index >= blobs_with_metadata->size();

        if (need_new_batch)
=======
        RelativePathsWithMetadata new_batch;
        while (new_batch.empty())
>>>>>>> dcf581a9
        {
            auto result = object_storage_iterator->getCurrrentBatchAndScheduleNext();
            if (result.has_value())
            {
<<<<<<< HEAD
                {
                    if (object_storage_iterator->isValid())
                    {
                        new_batch = object_storage_iterator->currentBatch();
                        object_storage_iterator->nextBatch();
                    }
                    else
                    {
                        is_finished = true;
                        return {};
                    }
                }

                for (auto it = new_batch.begin(); it != new_batch.end();)
                {
                    if (!recursive && !re2::RE2::FullMatch(it->relative_path, *matcher))
                        it = new_batch.erase(it);
                    else
                        ++it;
                }
=======
                new_batch = result.value();
>>>>>>> dcf581a9
            }
            else
            {
                is_finished = true;
                return {};
            }

            for (auto it = new_batch.begin(); it != new_batch.end();)
            {
                if (!recursive && !re2::RE2::FullMatch(it->relative_path, *matcher))
                    it = new_batch.erase(it);
                else
                    ++it;
            }
        }

        index = 0;
        if (!is_initialized)
        {
            createFilterAST(new_batch.front().relative_path);
            is_initialized = true;
        }

<<<<<<< HEAD
                blob_path_with_globs.reset();
                blob_path_with_globs.emplace();
                for (UInt64 idx : idxs.getData())
                {
                    total_size.fetch_add(new_batch[idx].metadata.size_bytes, std::memory_order_relaxed);
                    blobs_with_metadata->emplace_back(std::move(new_batch[idx]));
                    if (outer_blobs)
                        outer_blobs->emplace_back(blobs_with_metadata->back());
                }
            }
            else
=======
        if (filter_ast)
        {
            auto block = virtual_header.cloneEmpty();
            for (size_t i = 0; i < new_batch.size(); ++i)
                addPathToVirtualColumns(block, fs::path(container) / new_batch[i].relative_path, i);

            VirtualColumnUtils::filterBlockWithQuery(query, block, getContext(), filter_ast);
            const auto & idxs = typeid_cast<const ColumnUInt64 &>(*block.getByName("_idx").column);

            blobs_with_metadata.clear();
            for (UInt64 idx : idxs.getData())
>>>>>>> dcf581a9
            {
                total_size.fetch_add(new_batch[idx].metadata.size_bytes, std::memory_order_relaxed);
                blobs_with_metadata.emplace_back(std::move(new_batch[idx]));
                if (outer_blobs)
<<<<<<< HEAD
                    outer_blobs->insert(outer_blobs->end(), new_batch.begin(), new_batch.end());

                blobs_with_metadata = std::move(new_batch);
                for (const auto & [_, info] : *blobs_with_metadata)
                    total_size.fetch_add(info.size_bytes, std::memory_order_relaxed);
=======
                    outer_blobs->emplace_back(blobs_with_metadata.back());
>>>>>>> dcf581a9
            }
        }
        else
        {
            if (outer_blobs)
                outer_blobs->insert(outer_blobs->end(), new_batch.begin(), new_batch.end());

<<<<<<< HEAD
        size_t current_index = index.fetch_add(1, std::memory_order_relaxed);
        return (*blobs_with_metadata)[current_index];
=======
            blobs_with_metadata = std::move(new_batch);
            for (const auto & [_, info] : blobs_with_metadata)
                total_size.fetch_add(info.size_bytes, std::memory_order_relaxed);
        }
>>>>>>> dcf581a9
    }

    size_t current_index = index++;
    if (current_index >= blobs_with_metadata.size())
        throw Exception(ErrorCodes::LOGICAL_ERROR, "Index out of bound for blob metadata");
    return blobs_with_metadata[current_index];
}

size_t StorageAzureBlobSource::GlobIterator::getTotalSize() const
{
    return total_size.load(std::memory_order_relaxed);
}


void StorageAzureBlobSource::GlobIterator::createFilterAST(const String & any_key)
{
    if (!query || !virtual_header)
        return;

    /// Create a virtual block with one row to construct filter
    /// Append "idx" column as the filter result
    virtual_header.insert({ColumnUInt64::create(), std::make_shared<DataTypeUInt64>(), "_idx"});

    auto block = virtual_header.cloneEmpty();
    addPathToVirtualColumns(block, fs::path(container) / any_key, 0);
    VirtualColumnUtils::prepareFilterBlockWithQuery(query, getContext(), block, filter_ast);
}


StorageAzureBlobSource::KeysIterator::KeysIterator(
    AzureObjectStorage * object_storage_,
    const std::string & container_,
    Strings keys_,
    ASTPtr query_,
    const Block & virtual_header_,
    ContextPtr context_,
    RelativePathsWithMetadata * outer_blobs_)
    : IIterator(context_)
    , object_storage(object_storage_)
    , container(container_)
    , query(query_)
    , virtual_header(virtual_header_)
    , outer_blobs(outer_blobs_)
{
    Strings all_keys = keys_;

    /// Create a virtual block with one row to construct filter
    if (query && virtual_header && !all_keys.empty())
    {
        /// Append "idx" column as the filter result
        virtual_header.insert({ColumnUInt64::create(), std::make_shared<DataTypeUInt64>(), "_idx"});

        auto block = virtual_header.cloneEmpty();
        addPathToVirtualColumns(block, fs::path(container) / all_keys.front(), 0);

        VirtualColumnUtils::prepareFilterBlockWithQuery(query, getContext(), block, filter_ast);

        if (filter_ast)
        {
            block = virtual_header.cloneEmpty();
            for (size_t i = 0; i < all_keys.size(); ++i)
                addPathToVirtualColumns(block, fs::path(container) / all_keys[i], i);

            VirtualColumnUtils::filterBlockWithQuery(query, block, getContext(), filter_ast);
            const auto & idxs = typeid_cast<const ColumnUInt64 &>(*block.getByName("_idx").column);

            Strings filtered_keys;
            filtered_keys.reserve(block.rows());
            for (UInt64 idx : idxs.getData())
                filtered_keys.emplace_back(std::move(all_keys[idx]));

            all_keys = std::move(filtered_keys);
        }
    }

    for (auto && key : all_keys)
    {
        ObjectMetadata object_metadata = object_storage->getObjectMetadata(key);
        total_size += object_metadata.size_bytes;
        keys.emplace_back(RelativePathWithMetadata{key, object_metadata});
    }

    if (outer_blobs)
        *outer_blobs = keys;
}

RelativePathWithMetadata StorageAzureBlobSource::KeysIterator::next()
{
    size_t current_index = index.fetch_add(1, std::memory_order_relaxed);
    if (current_index >= keys.size())
        return {};

    return keys[current_index];
}

size_t StorageAzureBlobSource::KeysIterator::getTotalSize() const
{
    return total_size.load(std::memory_order_relaxed);
}


Chunk StorageAzureBlobSource::generate()
{
    while (true)
    {
        if (isCancelled() || !reader)
        {
            if (reader)
                reader->cancel();
            break;
        }

        Chunk chunk;
        if (reader->pull(chunk))
        {
            UInt64 num_rows = chunk.getNumRows();

            const auto & file_path = reader.getPath();
            if (num_rows && total_objects_size)
            {
                size_t chunk_size = reader.getFormat()->getApproxBytesReadForChunk();
                if (!chunk_size)
                    chunk_size = chunk.bytes();
                updateRowsProgressApprox(
                    *this, num_rows, chunk_size, total_objects_size, total_rows_approx_accumulated, total_rows_count_times, total_rows_approx_max);
            }

            for (const auto & virtual_column : requested_virtual_columns)
            {
                if (virtual_column.name == "_path")
                {
                    chunk.addColumn(virtual_column.type->createColumnConst(num_rows, file_path)->convertToFullColumnIfConst());
                }
                else if (virtual_column.name == "_file")
                {
                    size_t last_slash_pos = file_path.find_last_of('/');
                    auto column = virtual_column.type->createColumnConst(num_rows, file_path.substr(last_slash_pos + 1));
                    chunk.addColumn(column->convertToFullColumnIfConst());
                }
            }

            return chunk;
        }


        assert(reader_future.valid());
        reader = reader_future.get();

        if (!reader)
            break;

        size_t object_size = tryGetFileSizeFromReadBuffer(*reader.getReadBuffer()).value_or(0);
        /// Adjust total_rows_approx_accumulated with new total size.
        if (total_objects_size)
            total_rows_approx_accumulated = static_cast<size_t>(
                std::ceil(static_cast<double>(total_objects_size + object_size) / total_objects_size * total_rows_approx_accumulated));
        total_objects_size += object_size;

        /// Even if task is finished the thread may be not freed in pool.
        /// So wait until it will be freed before scheduling a new task.
        create_reader_pool.wait();
        reader_future = createReaderAsync();
    }

    return {};
}

Block StorageAzureBlobSource::getHeader(Block sample_block, const std::vector<NameAndTypePair> & requested_virtual_columns)
{
    for (const auto & virtual_column : requested_virtual_columns)
        sample_block.insert({virtual_column.type->createColumn(), virtual_column.type, virtual_column.name});

    return sample_block;
}

StorageAzureBlobSource::StorageAzureBlobSource(
    const std::vector<NameAndTypePair> & requested_virtual_columns_,
    const String & format_,
    String name_,
    const Block & sample_block_,
    ContextPtr context_,
    std::optional<FormatSettings> format_settings_,
    const ColumnsDescription & columns_,
    UInt64 max_block_size_,
    String compression_hint_,
    AzureObjectStorage * object_storage_,
    const String & container_,
    std::shared_ptr<IIterator> file_iterator_)
    :ISource(getHeader(sample_block_, requested_virtual_columns_))
    , WithContext(context_)
    , requested_virtual_columns(requested_virtual_columns_)
    , format(format_)
    , name(std::move(name_))
    , sample_block(sample_block_)
    , format_settings(format_settings_)
    , columns_desc(columns_)
    , max_block_size(max_block_size_)
    , compression_hint(compression_hint_)
    , object_storage(std::move(object_storage_))
    , container(container_)
    , file_iterator(file_iterator_)
    , create_reader_pool(CurrentMetrics::ObjectStorageAzureThreads, CurrentMetrics::ObjectStorageAzureThreadsActive, 1)
    , create_reader_scheduler(threadPoolCallbackRunner<ReaderHolder>(create_reader_pool, "AzureReader"))
{
    reader = createReader();
    if (reader)
    {
        const auto & read_buf = reader.getReadBuffer();
        if (read_buf)
            total_objects_size = tryGetFileSizeFromReadBuffer(*reader.getReadBuffer()).value_or(0);

        reader_future = createReaderAsync();
    }
}


StorageAzureBlobSource::~StorageAzureBlobSource()
{
    create_reader_pool.wait();
}

String StorageAzureBlobSource::getName() const
{
    return name;
}

StorageAzureBlobSource::ReaderHolder StorageAzureBlobSource::createReader()
{
    auto [current_key, info] = file_iterator->next();
    if (current_key.empty())
        return {};

    size_t object_size = info.size_bytes != 0 ? info.size_bytes : object_storage->getObjectMetadata(current_key).size_bytes;
    auto compression_method = chooseCompressionMethod(current_key, compression_hint);

    auto read_buf = createAzureReadBuffer(current_key, object_size);
    auto input_format = FormatFactory::instance().getInput(
            format, *read_buf, sample_block, getContext(), max_block_size,
            format_settings, std::nullopt, std::nullopt,
            /* is_remote_fs */ true, compression_method);

    QueryPipelineBuilder builder;
    builder.init(Pipe(input_format));

    if (columns_desc.hasDefaults())
    {
        builder.addSimpleTransform(
            [&](const Block & header)
            { return std::make_shared<AddingDefaultsTransform>(header, columns_desc, *input_format, getContext()); });
    }

    auto pipeline = std::make_unique<QueryPipeline>(QueryPipelineBuilder::getPipeline(std::move(builder)));
    auto current_reader = std::make_unique<PullingPipelineExecutor>(*pipeline);

    return ReaderHolder{fs::path(container) / current_key, std::move(read_buf), input_format, std::move(pipeline), std::move(current_reader)};
}

std::future<StorageAzureBlobSource::ReaderHolder> StorageAzureBlobSource::createReaderAsync()
{
    return create_reader_scheduler([this] { return createReader(); }, Priority{});
}

std::unique_ptr<ReadBuffer> StorageAzureBlobSource::createAzureReadBuffer(const String & key, size_t object_size)
{
    auto read_settings = getContext()->getReadSettings().adjustBufferSize(object_size);
    read_settings.enable_filesystem_cache = false;
    auto download_buffer_size = getContext()->getSettings().max_download_buffer_size;
    const bool object_too_small = object_size <= 2 * download_buffer_size;

    // Create a read buffer that will prefetch the first ~1 MB of the file.
    // When reading lots of tiny files, this prefetching almost doubles the throughput.
    // For bigger files, parallel reading is more useful.
    if (object_too_small && read_settings.remote_fs_method == RemoteFSReadMethod::threadpool)
    {
        LOG_TRACE(log, "Downloading object of size {} from Azure with initial prefetch", object_size);
        return createAsyncAzureReadBuffer(key, read_settings, object_size);
    }

    return object_storage->readObject(StoredObject(key), read_settings, {}, object_size);
}

ColumnsDescription StorageAzureBlob::getTableStructureFromData(
    AzureObjectStorage * object_storage,
    const Configuration & configuration,
    const std::optional<FormatSettings> & format_settings,
    ContextPtr ctx,
    bool distributed_processing)
{
    RelativePathsWithMetadata read_keys;
    std::shared_ptr<StorageAzureBlobSource::IIterator> file_iterator;
<<<<<<< HEAD
    if (distributed_processing)
    {
        file_iterator = std::make_shared<StorageAzureBlobSource::ReadIterator>(ctx ,
            ctx->getReadTaskCallback());
    }
    else if (configuration.withGlobs())
=======
    if (configuration.withGlobs())
>>>>>>> dcf581a9
    {
        file_iterator = std::make_shared<StorageAzureBlobSource::GlobIterator>(
            object_storage, configuration.container, configuration.blob_path, nullptr, Block{}, ctx, &read_keys);
    }
    else
    {
        file_iterator = std::make_shared<StorageAzureBlobSource::KeysIterator>(
            object_storage, configuration.container, configuration.blobs_paths, nullptr, Block{}, ctx, &read_keys);
    }

    std::optional<ColumnsDescription> columns_from_cache;
    size_t prev_read_keys_size = read_keys.size();
    if (ctx->getSettingsRef().schema_inference_use_cache_for_azure)
        columns_from_cache = tryGetColumnsFromCache(read_keys.begin(), read_keys.end(), configuration, format_settings, ctx);

    ReadBufferIterator read_buffer_iterator = [&, first = true](ColumnsDescription & cached_columns) mutable -> std::unique_ptr<ReadBuffer>
    {
        auto [key, metadata] = file_iterator->next();

        if (key.empty())
        {
            if (first)
                throw Exception(
                    ErrorCodes::CANNOT_EXTRACT_TABLE_STRUCTURE,
                    "Cannot extract table structure from {} format file, because there are no files with provided path "
                    "in AzureBlobStorage. You must specify table structure manually", configuration.format);

            return nullptr;
        }

        /// Azure file iterator could get new keys after new iteration, check them in schema cache.
        if (ctx->getSettingsRef().schema_inference_use_cache_for_azure && read_keys.size() > prev_read_keys_size)
        {
            columns_from_cache = tryGetColumnsFromCache(read_keys.begin() + prev_read_keys_size, read_keys.end(), configuration, format_settings, ctx);
            prev_read_keys_size = read_keys.size();
            if (columns_from_cache)
            {
                cached_columns = *columns_from_cache;
                return nullptr;
            }
        }

        first = false;
        int zstd_window_log_max = static_cast<int>(ctx->getSettingsRef().zstd_window_log_max);
        return wrapReadBufferWithCompressionMethod(
            object_storage->readObject(StoredObject(key), ctx->getReadSettings(), {}, metadata.size_bytes),
            chooseCompressionMethod(key, configuration.compression_method),
            zstd_window_log_max);
    };

    ColumnsDescription columns;
    if (columns_from_cache)
        columns = *columns_from_cache;
    else
        columns = readSchemaFromFormat(configuration.format, format_settings, read_buffer_iterator, configuration.withGlobs(), ctx);

    if (ctx->getSettingsRef().schema_inference_use_cache_for_azure)
        addColumnsToCache(read_keys, columns, configuration, format_settings, configuration.format, ctx);

    return columns;

}

std::optional<ColumnsDescription> StorageAzureBlob::tryGetColumnsFromCache(
        const RelativePathsWithMetadata::const_iterator & begin,
        const RelativePathsWithMetadata::const_iterator & end,
        const StorageAzureBlob::Configuration & configuration,
        const std::optional<FormatSettings> & format_settings,
        const ContextPtr & ctx)
{
    auto & schema_cache = getSchemaCache(ctx);
    for (auto it = begin; it < end; ++it)
    {
        auto get_last_mod_time = [&] -> time_t
        {
            return it->metadata.last_modified->epochTime();
        };

        auto host_and_bucket = configuration.connection_url + '/' + configuration.container;
        String source = host_and_bucket + '/' + it->relative_path;
        auto cache_key = getKeyForSchemaCache(source, configuration.format, format_settings, ctx);
        auto columns = schema_cache.tryGet(cache_key, get_last_mod_time);
        if (columns)
            return columns;
    }

    return std::nullopt;

}

void StorageAzureBlob::addColumnsToCache(
    const RelativePathsWithMetadata & keys,
    const ColumnsDescription & columns,
    const StorageAzureBlob::Configuration & configuration,
    const std::optional<FormatSettings> & format_settings,
    const String & format_name,
    const ContextPtr & ctx)
{
    auto host_and_bucket = configuration.connection_url + '/' + configuration.container;
    Strings sources;
    sources.reserve(keys.size());
    std::transform(keys.begin(), keys.end(), std::back_inserter(sources), [&](const auto & elem){ return host_and_bucket + '/' + elem.relative_path; });
    auto cache_keys = getKeysForSchemaCache(sources, format_name, format_settings, ctx);
    auto & schema_cache = getSchemaCache(ctx);
    schema_cache.addMany(cache_keys, columns);
}

SchemaCache & StorageAzureBlob::getSchemaCache(const ContextPtr & ctx)
{
    static SchemaCache schema_cache(ctx->getConfigRef().getUInt("schema_inference_cache_max_elements_for_azure", DEFAULT_SCHEMA_CACHE_ELEMENTS));
    return schema_cache;
}


std::unique_ptr<ReadBuffer> StorageAzureBlobSource::createAsyncAzureReadBuffer(
    const String & key, const ReadSettings & read_settings, size_t object_size)
{
    auto modified_settings{read_settings};
    modified_settings.remote_read_min_bytes_for_seek = modified_settings.remote_fs_buffer_size;
    auto async_reader = object_storage->readObjects(StoredObjects{StoredObject{key, object_size}}, modified_settings);

    async_reader->setReadUntilEnd();
    if (read_settings.remote_fs_prefetch)
        async_reader->prefetch(DEFAULT_PREFETCH_PRIORITY);

    return async_reader;
}

}

#endif<|MERGE_RESOLUTION|>--- conflicted
+++ resolved
@@ -627,16 +627,12 @@
     }
 
     std::shared_ptr<StorageAzureBlobSource::IIterator> iterator_wrapper;
-<<<<<<< HEAD
     if (distributed_processing)
     {
         iterator_wrapper = std::make_shared<StorageAzureBlobSource::ReadIterator>(local_context,
             local_context->getReadTaskCallback());
     }
     else if (configuration.withGlobs())
-=======
-    if (configuration.withGlobs())
->>>>>>> dcf581a9
     {
         /// Iterate through disclosed globs and make a source for each file
         iterator_wrapper = std::make_shared<StorageAzureBlobSource::GlobIterator>(
@@ -853,10 +849,7 @@
 RelativePathWithMetadata StorageAzureBlobSource::GlobIterator::next()
 {
     std::lock_guard lock(next_mutex);
-<<<<<<< HEAD
-=======
-
->>>>>>> dcf581a9
+
     if (is_finished)
         return {};
 
@@ -864,43 +857,13 @@
 
     if (need_new_batch)
     {
-<<<<<<< HEAD
-        bool need_new_batch = false;
-        need_new_batch = !blobs_with_metadata || index >= blobs_with_metadata->size();
-
-        if (need_new_batch)
-=======
         RelativePathsWithMetadata new_batch;
         while (new_batch.empty())
->>>>>>> dcf581a9
         {
             auto result = object_storage_iterator->getCurrrentBatchAndScheduleNext();
             if (result.has_value())
             {
-<<<<<<< HEAD
-                {
-                    if (object_storage_iterator->isValid())
-                    {
-                        new_batch = object_storage_iterator->currentBatch();
-                        object_storage_iterator->nextBatch();
-                    }
-                    else
-                    {
-                        is_finished = true;
-                        return {};
-                    }
-                }
-
-                for (auto it = new_batch.begin(); it != new_batch.end();)
-                {
-                    if (!recursive && !re2::RE2::FullMatch(it->relative_path, *matcher))
-                        it = new_batch.erase(it);
-                    else
-                        ++it;
-                }
-=======
                 new_batch = result.value();
->>>>>>> dcf581a9
             }
             else
             {
@@ -924,19 +887,6 @@
             is_initialized = true;
         }
 
-<<<<<<< HEAD
-                blob_path_with_globs.reset();
-                blob_path_with_globs.emplace();
-                for (UInt64 idx : idxs.getData())
-                {
-                    total_size.fetch_add(new_batch[idx].metadata.size_bytes, std::memory_order_relaxed);
-                    blobs_with_metadata->emplace_back(std::move(new_batch[idx]));
-                    if (outer_blobs)
-                        outer_blobs->emplace_back(blobs_with_metadata->back());
-                }
-            }
-            else
-=======
         if (filter_ast)
         {
             auto block = virtual_header.cloneEmpty();
@@ -948,20 +898,11 @@
 
             blobs_with_metadata.clear();
             for (UInt64 idx : idxs.getData())
->>>>>>> dcf581a9
             {
                 total_size.fetch_add(new_batch[idx].metadata.size_bytes, std::memory_order_relaxed);
                 blobs_with_metadata.emplace_back(std::move(new_batch[idx]));
                 if (outer_blobs)
-<<<<<<< HEAD
-                    outer_blobs->insert(outer_blobs->end(), new_batch.begin(), new_batch.end());
-
-                blobs_with_metadata = std::move(new_batch);
-                for (const auto & [_, info] : *blobs_with_metadata)
-                    total_size.fetch_add(info.size_bytes, std::memory_order_relaxed);
-=======
                     outer_blobs->emplace_back(blobs_with_metadata.back());
->>>>>>> dcf581a9
             }
         }
         else
@@ -969,15 +910,10 @@
             if (outer_blobs)
                 outer_blobs->insert(outer_blobs->end(), new_batch.begin(), new_batch.end());
 
-<<<<<<< HEAD
-        size_t current_index = index.fetch_add(1, std::memory_order_relaxed);
-        return (*blobs_with_metadata)[current_index];
-=======
             blobs_with_metadata = std::move(new_batch);
             for (const auto & [_, info] : blobs_with_metadata)
                 total_size.fetch_add(info.size_bytes, std::memory_order_relaxed);
         }
->>>>>>> dcf581a9
     }
 
     size_t current_index = index++;
@@ -1268,16 +1204,12 @@
 {
     RelativePathsWithMetadata read_keys;
     std::shared_ptr<StorageAzureBlobSource::IIterator> file_iterator;
-<<<<<<< HEAD
     if (distributed_processing)
     {
         file_iterator = std::make_shared<StorageAzureBlobSource::ReadIterator>(ctx ,
             ctx->getReadTaskCallback());
     }
-    else if (configuration.withGlobs())
-=======
-    if (configuration.withGlobs())
->>>>>>> dcf581a9
+    else (configuration.withGlobs())
     {
         file_iterator = std::make_shared<StorageAzureBlobSource::GlobIterator>(
             object_storage, configuration.container, configuration.blob_path, nullptr, Block{}, ctx, &read_keys);
