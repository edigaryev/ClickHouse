--- conflicted
+++ resolved
@@ -4,12 +4,7 @@
 
 #if USE_MYSQL
 
-<<<<<<< HEAD
-#include <Storages/IStorage.h>
-=======
 #include <Storages/StorageProxy.h>
-#include <Databases/MySQL/DatabaseMaterializeMySQL.h>
->>>>>>> 45f09fe2
 
 namespace DB
 {
@@ -25,14 +20,7 @@
 public:
     String getName() const override { return "MaterializeMySQL"; }
 
-<<<<<<< HEAD
-    bool supportsFinal() const override { return nested_storage->supportsFinal(); }
-    bool supportsSampling() const override { return nested_storage->supportsSampling(); }
-
     StorageMaterializeMySQL(const StoragePtr & nested_storage_, const IDatabase * database_);
-=======
-    StorageMaterializeMySQL(const StoragePtr & nested_storage_, const DatabaseMaterializeMySQL * database_);
->>>>>>> 45f09fe2
 
     Pipe read(
         const Names & column_names, const StorageMetadataPtr & metadata_snapshot, SelectQueryInfo & query_info,
@@ -43,12 +31,11 @@
     NamesAndTypesList getVirtuals() const override;
     ColumnSizeByName getColumnSizes() const override;
 
-    StoragePtr getNested() const { return nested_storage; }
+    StoragePtr getNested() const override { return nested_storage; }
 
     void drop() override { nested_storage->drop(); }
 
 private:
-    StoragePtr getNested() const override { return nested_storage; }
     [[noreturn]] void throwNotAllowed() const
     {
         throw Exception("This method is not allowed for MaterializeMySQ", ErrorCodes::NOT_IMPLEMENTED);
