--- conflicted
+++ resolved
@@ -1,5 +1,5 @@
 Functions for working with arrays
----------------------------------
+-----------------------------
 
 empty
 ~~~~~
@@ -20,38 +20,38 @@
 The function also works for strings.
 
 emptyArrayUInt8, emptyArrayUInt16, emptyArrayUInt32, emptyArrayUInt64
-~~~~~~~~~~~~~~~~~~~~~~~~~~~~~~~~~~~~~~~~~~~~~~~~~~~~~~~~~~~~~~~~~~~~~
+~~~~~~~~~~~~~~
 
 emptyArrayInt8, emptyArrayInt16, emptyArrayInt32, emptyArrayInt64
-~~~~~~~~~~~~~~~~~~~~~~~~~~~~~~~~~~~~~~~~~~~~~~~~~~~~~~~~~~~~~~~~~
+~~~~~~~~~~~~~~~
 
 emptyArrayFloat32, emptyArrayFloat64
-~~~~~~~~~~~~~~~~~~~~~~~~~~~~~~~~~~~~
+~~~~~~~~~~~~~~~
 
 emptyArrayDate, emptyArrayDateTime
-~~~~~~~~~~~~~~~~~~~~~~~~~~~~~~~~~~
+~~~~~~~~~~~~~~
 
 emptyArrayString
-~~~~~~~~~~~~~~~~
+~~~~~~~~~~~~
 Accepts zero arguments and returns an empty array of the appropriate type.
 
 emptyArrayToSingle
-~~~~~~~~~~~~~~~~~~
+~~~~~~~~~~~~~~
 Accepts an empty array as argument and returns an array of one element equal to the default value.
 
 range(N)
-~~~~~~~~
+~~~~~~~
 Returns an array of numbers from 0 to N-1.
 Just in case, an exception is thrown if arrays with a total length of more than 100,000,000 elements are created in a data block.
 
 array(x1, ...), оператор [x1, ...]
-~~~~~~~~~~~~~~~~~~~~~~~~~~~~~~~~~~
+~~~~~~~~~~~~
 Creates an array from the function arguments.
 The arguments must be constants and have types that have the smallest common type. At least one argument must be passed, because otherwise it isn't clear which type of array to create. That is, you can't use this function to create an empty array (to do that, use the 'emptyArray*' function described above).
 Returns an 'Array(T)' type result, where 'T' is the smallest common type out of the passed arguments.
 
 arrayElement(arr, n), оператор arr[n]
-~~~~~~~~~~~~~~~~~~~~~~~~~~~~~~~~~~~~~
+~~~~~~~~~~~~
 Get the element with the index 'n' from the array 'arr'.
 'n' should be any integer type.
 Indexes in an array begin from one.
@@ -60,21 +60,21 @@
 If the index goes beyond the array bounds, a default value is returned (0 for numbers, an empty string for strings, etc.).
 
 has(arr, elem)
-~~~~~~~~~~~~~~
+~~~~~~~~~~~
 Checks whether the 'arr' array has the 'elem' element.
 Returns 0 if the the element is not in the array, or 1 if it is.
 'elem' must be a constant.
 
 indexOf(arr, x)
-~~~~~~~~~~~~~~~
+~~~~~~~~~~
 Returns the index of the 'x' element (starting from 1) if it is in the array, or 0 if it is not.
 
 countEqual(arr, x)
-~~~~~~~~~~~~~~~~~~
+~~~~~~~~
 Returns the number of elements in the array equal to 'x'. Equivalent to ``arrayCount(elem -> elem = x, arr)``.
 
 arrayEnumerate(arr)
-~~~~~~~~~~~~~~~~~~~
+~~~~~~~~~
 Returns the array ``[1, 2, 3, ..., length(arr)]``
 
 This function is normally used together with ARRAY JOIN. It allows counting something just once for each array after applying ARRAY JOIN. Example:
@@ -91,11 +91,8 @@
   WHERE CounterID = 160656
   LIMIT 10
 
-<<<<<<< HEAD
 .. code-block:: text
 
-=======
->>>>>>> e9ea838c
   ┌─Reaches─┬──Hits─┐
   │   95606 │ 31406 │
   └─────────┴───────┘
@@ -110,11 +107,8 @@
   FROM test.hits
   WHERE (CounterID = 160656) AND notEmpty(GoalsReached)
 
-<<<<<<< HEAD
 .. code-block:: text
 
-=======
->>>>>>> e9ea838c
   ┌─Reaches─┬──Hits─┐
   │   95606 │ 31406 │
   └─────────┴───────┘
@@ -122,7 +116,7 @@
 This function can also be used in higher-order functions. For example, you can use it to get array indexes for elements that match a condition.
 
 arrayEnumerateUniq(arr, ...)
-~~~~~~~~~~~~~~~~~~~~~~~~~~~~
+~~~~~~~~~~
 Returns an array the same size as the source array, indicating for each element what its position is among elements with the same value.
 For example: ``arrayEnumerateUniq([10, 20, 10, 30]) = [1,  1,  2,  1]``.
 
@@ -143,11 +137,8 @@
   ORDER BY Reaches DESC
   LIMIT 10
 
-<<<<<<< HEAD
 .. code-block:: text
 
-=======
->>>>>>> e9ea838c
   ┌──GoalID─┬─Reaches─┬─Visits─┐
   │   53225 │    3214 │   1097 │
   │ 2825062 │    3188 │   1097 │
@@ -171,11 +162,8 @@
 
   SELECT arrayEnumerateUniq([1, 1, 1, 2, 2, 2], [1, 1, 2, 1, 1, 2]) AS res
 
-<<<<<<< HEAD
 .. code-block:: text
 
-=======
->>>>>>> e9ea838c
   ┌─res───────────┐
   │ [1,2,1,1,2,1] │
   └───────────────┘
@@ -190,5 +178,5 @@
 If you need an array of the unique elements, you can use ``arrayReduce('groupUniqArray', arr)``.
 
 arrayJoin(arr)
-~~~~~~~~~~~~~~
+~~~~~~~~
 A special function. See the section "arrayJoin function".